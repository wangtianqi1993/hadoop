--- conflicted
+++ resolved
@@ -310,23 +310,18 @@
 
   private final BlockIdManager blockIdManager;
 
-<<<<<<< HEAD
-  /** Reports if Name node was started with Rollback option. */
-  private boolean inRollBack = false;
-
-  public BlockManager(final Namesystem namesystem, final Configuration conf)
+
+  public BlockManager(final Namesystem namesystem,  boolean haEnabled ,
+                      final Configuration conf)
       throws IOException {
     // Compute the map capacity by allocating 2% of total memory
-    this(namesystem, conf, new BlocksMap(
+    this(namesystem, haEnabled, conf, new BlocksMap(
         LightWeightGSet.computeCapacity(2.0, "BlocksMap")));
   }
 
-  public BlockManager(final Namesystem namesystem, final Configuration conf,
+  public BlockManager(final Namesystem namesystem, boolean haEnabled,
+                      final Configuration conf,
       BlocksMap blocksMap) throws IOException {
-=======
-  public BlockManager(final Namesystem namesystem, boolean haEnabled,
-      final Configuration conf) throws IOException {
->>>>>>> 59a212b6
     this.namesystem = namesystem;
     datanodeManager = new DatanodeManager(this, namesystem, conf);
     heartbeatManager = datanodeManager.getHeartbeatManager();
