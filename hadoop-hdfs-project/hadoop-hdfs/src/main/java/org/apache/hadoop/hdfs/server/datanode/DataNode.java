--- conflicted
+++ resolved
@@ -1720,37 +1720,6 @@
     return fis;
   }
 
-<<<<<<< HEAD
-  /**
-   * Only valid for blocks stored by FsDatasetSpi instances.
-   */
-  @Override
-  public HdfsBlocksMetadata getHdfsBlocksMetadata(
-      String bpId, long[] blockIds,
-      List<Token<BlockTokenIdentifier>> tokens) throws IOException, 
-      UnsupportedOperationException {
-    if (!getHdfsBlockLocationsEnabled) {
-      throw new UnsupportedOperationException("Datanode#getHdfsBlocksMetadata "
-          + " is not enabled in datanode config");
-    }
-    if (blockIds.length != tokens.size()) {
-      throw new IOException("Differing number of blocks and tokens");
-    }
-    // Check access for each block
-    for (int i = 0; i < blockIds.length; i++) {
-      checkBlockToken(new ExtendedBlock(bpId, blockIds[i]),
-          tokens.get(i), BlockTokenIdentifier.AccessMode.READ);
-    }
-
-    DataNodeFaultInjector.get().getHdfsBlocksMetadata();
-
-    final FsDatasetSpi<?> dataset = (FsDatasetSpi<?>) getDataset(bpId);
-    Preconditions.checkNotNull(dataset, "Storage not yet initialized");
-    return dataset.getHdfsBlocksMetadata(bpId, blockIds);
-  }
-  
-=======
->>>>>>> eee0d456
   private void checkBlockToken(ExtendedBlock block, Token<BlockTokenIdentifier> token,
       AccessMode accessMode) throws IOException {
     if (isBlockTokenEnabled) {
