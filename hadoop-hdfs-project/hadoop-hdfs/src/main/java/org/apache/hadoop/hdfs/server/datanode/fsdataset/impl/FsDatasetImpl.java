/**
 * Licensed to the Apache Software Foundation (ASF) under one
 * or more contributor license agreements.  See the NOTICE file
 * distributed with this work for additional information
 * regarding copyright ownership.  The ASF licenses this file
 * to you under the Apache License, Version 2.0 (the
 * "License"); you may not use this file except in compliance
 * with the License.  You may obtain a copy of the License at
 *
 *     http://www.apache.org/licenses/LICENSE-2.0
 *
 * Unless required by applicable law or agreed to in writing, software
 * distributed under the License is distributed on an "AS IS" BASIS,
 * WITHOUT WARRANTIES OR CONDITIONS OF ANY KIND, either express or implied.
 * See the License for the specific language governing permissions and
 * limitations under the License.
 */
package org.apache.hadoop.hdfs.server.datanode.fsdataset.impl;

import java.io.BufferedOutputStream;
import java.io.DataOutputStream;
import java.io.EOFException;
import java.io.File;
import java.io.FileDescriptor;
import java.io.FileInputStream;
import java.io.FileNotFoundException;
import java.io.FileOutputStream;
import java.io.IOException;
import java.io.InputStream;
import java.io.RandomAccessFile;
import java.nio.channels.ClosedChannelException;
import java.nio.channels.FileChannel;
import java.util.ArrayList;
import java.util.Collection;
import java.util.HashMap;
import java.util.HashSet;
import java.util.Iterator;
import java.util.List;
import java.util.Map;
import java.util.Set;
import java.util.concurrent.ConcurrentHashMap;
import java.util.concurrent.Executor;

import javax.management.NotCompliantMBeanException;
import javax.management.ObjectName;
import javax.management.StandardMBean;

import com.google.common.annotations.VisibleForTesting;
import com.google.common.base.Joiner;
import org.apache.commons.logging.Log;
import org.apache.commons.logging.LogFactory;
import org.apache.hadoop.classification.InterfaceAudience;
import org.apache.hadoop.conf.Configuration;
import org.apache.hadoop.fs.FileStatus;
import org.apache.hadoop.fs.FileSystem;
import org.apache.hadoop.fs.LocalFileSystem;
import org.apache.hadoop.fs.permission.FsPermission;
import org.apache.hadoop.fs.Path;
import org.apache.hadoop.fs.StorageType;
import org.apache.hadoop.hdfs.DFSConfigKeys;
import org.apache.hadoop.hdfs.DFSUtilClient;
import org.apache.hadoop.hdfs.ExtendedBlockId;
import org.apache.hadoop.hdfs.protocol.Block;
import org.apache.hadoop.hdfs.protocol.BlockListAsLongs;
import org.apache.hadoop.hdfs.protocol.BlockLocalPathInfo;
import org.apache.hadoop.hdfs.protocol.ExtendedBlock;
import org.apache.hadoop.hdfs.protocol.HdfsConstants;
import org.apache.hadoop.hdfs.protocol.RecoveryInProgressException;
import org.apache.hadoop.hdfs.server.common.HdfsServerConstants.ReplicaState;
import org.apache.hadoop.hdfs.server.common.Storage;
import org.apache.hadoop.hdfs.server.datanode.BlockMetadataHeader;
import org.apache.hadoop.hdfs.server.datanode.DataNode;
import org.apache.hadoop.hdfs.server.datanode.metrics.DataNodeMetricHelper;
import org.apache.hadoop.hdfs.server.datanode.DataStorage;
import org.apache.hadoop.hdfs.server.datanode.DatanodeUtil;
import org.apache.hadoop.hdfs.server.datanode.FinalizedReplica;
import org.apache.hadoop.hdfs.server.datanode.Replica;
import org.apache.hadoop.hdfs.server.datanode.ReplicaAlreadyExistsException;
import org.apache.hadoop.hdfs.server.datanode.ReplicaBeingWritten;
import org.apache.hadoop.hdfs.server.datanode.ReplicaHandler;
import org.apache.hadoop.hdfs.server.datanode.ReplicaInPipeline;
import org.apache.hadoop.hdfs.server.datanode.ReplicaInfo;
import org.apache.hadoop.hdfs.server.datanode.ReplicaNotFoundException;
import org.apache.hadoop.hdfs.server.datanode.ReplicaUnderRecovery;
import org.apache.hadoop.hdfs.server.datanode.ReplicaWaitingToBeRecovered;
import org.apache.hadoop.hdfs.server.datanode.StorageLocation;
import org.apache.hadoop.hdfs.server.datanode.UnexpectedReplicaStateException;
import org.apache.hadoop.hdfs.server.datanode.fsdataset.FsDatasetSpi;
import org.apache.hadoop.hdfs.server.datanode.fsdataset.FsVolumeReference;
import org.apache.hadoop.hdfs.server.datanode.fsdataset.FsVolumeSpi;
import org.apache.hadoop.hdfs.server.datanode.fsdataset.LengthInputStream;
import org.apache.hadoop.hdfs.server.datanode.fsdataset.ReplicaInputStreams;
import org.apache.hadoop.hdfs.server.datanode.fsdataset.ReplicaOutputStreams;
import org.apache.hadoop.hdfs.server.datanode.fsdataset.RoundRobinVolumeChoosingPolicy;
import org.apache.hadoop.hdfs.server.datanode.fsdataset.VolumeChoosingPolicy;
import org.apache.hadoop.hdfs.server.datanode.fsdataset.impl.RamDiskReplicaTracker.RamDiskReplica;
import org.apache.hadoop.hdfs.server.datanode.metrics.FSDatasetMBean;
import org.apache.hadoop.hdfs.server.protocol.BlockRecoveryCommand.RecoveringBlock;
import org.apache.hadoop.hdfs.server.protocol.DatanodeStorage;
import org.apache.hadoop.hdfs.server.protocol.NamespaceInfo;
import org.apache.hadoop.hdfs.server.protocol.ReplicaRecoveryInfo;
import org.apache.hadoop.hdfs.server.protocol.StorageReport;
import org.apache.hadoop.hdfs.server.protocol.VolumeFailureSummary;
import org.apache.hadoop.io.IOUtils;
import org.apache.hadoop.io.MultipleIOException;
import org.apache.hadoop.io.nativeio.NativeIO;
import org.apache.hadoop.metrics2.MetricsCollector;
import org.apache.hadoop.metrics2.MetricsSystem;
import org.apache.hadoop.metrics2.lib.DefaultMetricsSystem;
import org.apache.hadoop.metrics2.util.MBeans;
import org.apache.hadoop.util.Daemon;
import org.apache.hadoop.util.DataChecksum;
import org.apache.hadoop.util.DiskChecker.DiskErrorException;
import org.apache.hadoop.util.DiskChecker.DiskOutOfSpaceException;
import org.apache.hadoop.util.ReflectionUtils;
import org.apache.hadoop.util.Time;
import org.apache.hadoop.util.Timer;

import com.google.common.base.Preconditions;
import com.google.common.collect.Lists;
import com.google.common.collect.Sets;

/**************************************************
 * FSDataset manages a set of data blocks.  Each block
 * has a unique name and an extent on disk.
 *
 ***************************************************/
@InterfaceAudience.Private
class FsDatasetImpl implements FsDatasetSpi<FsVolumeImpl> {
  static final Log LOG = LogFactory.getLog(FsDatasetImpl.class);
  private final static boolean isNativeIOAvailable;
  private Timer timer;
  static {
    isNativeIOAvailable = NativeIO.isAvailable();
    if (Path.WINDOWS && !isNativeIOAvailable) {
      LOG.warn("Data node cannot fully support concurrent reading"
          + " and writing without native code extensions on Windows.");
    }
  }

  @Override // FsDatasetSpi
  public FsVolumeReferences getFsVolumeReferences() {
    return new FsVolumeReferences(volumes.getVolumes());
  }

  @Override
  public DatanodeStorage getStorage(final String storageUuid) {
    return storageMap.get(storageUuid);
  }

  @Override // FsDatasetSpi
  public StorageReport[] getStorageReports(String bpid)
      throws IOException {
    List<StorageReport> reports;
    synchronized (statsLock) {
      List<FsVolumeImpl> curVolumes = volumes.getVolumes();
      reports = new ArrayList<>(curVolumes.size());
      for (FsVolumeImpl volume : curVolumes) {
        try (FsVolumeReference ref = volume.obtainReference()) {
          StorageReport sr = new StorageReport(volume.toDatanodeStorage(),
              false,
              volume.getCapacity(),
              volume.getDfsUsed(),
              volume.getAvailable(),
              volume.getBlockPoolUsed(bpid));
          reports.add(sr);
        } catch (ClosedChannelException e) {
          continue;
        }
      }
    }

    return reports.toArray(new StorageReport[reports.size()]);
  }

  @Override
  public synchronized FsVolumeImpl getVolume(final ExtendedBlock b) {
    final ReplicaInfo r =  volumeMap.get(b.getBlockPoolId(), b.getLocalBlock());
    return r != null? (FsVolumeImpl)r.getVolume(): null;
  }

  @Override // FsDatasetSpi
  public synchronized Block getStoredBlock(String bpid, long blkid)
      throws IOException {
    File blockfile = getFile(bpid, blkid, false);
    if (blockfile == null) {
      return null;
    }
    final File metafile = FsDatasetUtil.findMetaFile(blockfile);
    final long gs = FsDatasetUtil.parseGenerationStamp(blockfile, metafile);
    return new Block(blkid, blockfile.length(), gs);
  }


  /**
   * This should be primarily used for testing.
   * @return clone of replica store in datanode memory
   */
  ReplicaInfo fetchReplicaInfo(String bpid, long blockId) {
    ReplicaInfo r = volumeMap.get(bpid, blockId);
    if(r == null)
      return null;
    switch(r.getState()) {
    case FINALIZED:
      return new FinalizedReplica((FinalizedReplica)r);
    case RBW:
      return new ReplicaBeingWritten((ReplicaBeingWritten)r);
    case RWR:
      return new ReplicaWaitingToBeRecovered((ReplicaWaitingToBeRecovered)r);
    case RUR:
      return new ReplicaUnderRecovery((ReplicaUnderRecovery)r);
    case TEMPORARY:
      return new ReplicaInPipeline((ReplicaInPipeline)r);
    }
    return null;
  }
  
  @Override // FsDatasetSpi
  public LengthInputStream getMetaDataInputStream(ExtendedBlock b)
      throws IOException {
    File meta = FsDatasetUtil.getMetaFile(getBlockFile(b), b.getGenerationStamp());
    if (meta == null || !meta.exists()) {
      return null;
    }
    if (isNativeIOAvailable) {
      return new LengthInputStream(
          NativeIO.getShareDeleteFileInputStream(meta),
          meta.length());
    }
    return new LengthInputStream(new FileInputStream(meta), meta.length());
  }
    
  final DataNode datanode;
  final DataStorage dataStorage;
  private final FsVolumeList volumes;
  final Map<String, DatanodeStorage> storageMap;
  final FsDatasetAsyncDiskService asyncDiskService;
  final Daemon lazyWriter;
  final FsDatasetCache cacheManager;
  private final Configuration conf;
  private final int volFailuresTolerated;
  private volatile boolean fsRunning;

  final ReplicaMap volumeMap;
  final Map<String, Set<Long>> deletingBlock;
  final RamDiskReplicaTracker ramDiskReplicaTracker;
  final RamDiskAsyncLazyPersistService asyncLazyPersistService;

  private static final int MAX_BLOCK_EVICTIONS_PER_ITERATION = 3;

  private final int smallBufferSize;

  // Used for synchronizing access to usage stats
  private final Object statsLock = new Object();

  final LocalFileSystem localFS;

  private boolean blockPinningEnabled;
  
  /**
   * An FSDataset has a directory where it loads its data files.
   */
  FsDatasetImpl(DataNode datanode, DataStorage storage, Configuration conf
      ) throws IOException {
    this.fsRunning = true;
    this.datanode = datanode;
    this.dataStorage = storage;
    this.conf = conf;
    this.smallBufferSize = DFSUtilClient.getSmallBufferSize(conf);
    // The number of volumes required for operation is the total number
    // of volumes minus the number of failed volumes we can tolerate.
    volFailuresTolerated =
      conf.getInt(DFSConfigKeys.DFS_DATANODE_FAILED_VOLUMES_TOLERATED_KEY,
                  DFSConfigKeys.DFS_DATANODE_FAILED_VOLUMES_TOLERATED_DEFAULT);

    String[] dataDirs = conf.getTrimmedStrings(DFSConfigKeys.DFS_DATANODE_DATA_DIR_KEY);
    Collection<StorageLocation> dataLocations = DataNode.getStorageLocations(conf);
    List<VolumeFailureInfo> volumeFailureInfos = getInitialVolumeFailureInfos(
        dataLocations, storage);

    int volsConfigured = (dataDirs == null) ? 0 : dataDirs.length;
    int volsFailed = volumeFailureInfos.size();

    if (volFailuresTolerated < 0 || volFailuresTolerated >= volsConfigured) {
      throw new DiskErrorException("Invalid value configured for "
          + "dfs.datanode.failed.volumes.tolerated - " + volFailuresTolerated
          + ". Value configured is either less than 0 or >= "
          + "to the number of configured volumes (" + volsConfigured + ").");
    }
    if (volsFailed > volFailuresTolerated) {
      throw new DiskErrorException("Too many failed volumes - "
          + "current valid volumes: " + storage.getNumStorageDirs() 
          + ", volumes configured: " + volsConfigured 
          + ", volumes failed: " + volsFailed
          + ", volume failures tolerated: " + volFailuresTolerated);
    }

    storageMap = new ConcurrentHashMap<String, DatanodeStorage>();
    volumeMap = new ReplicaMap(this);
    ramDiskReplicaTracker = RamDiskReplicaTracker.getInstance(conf, this);

    @SuppressWarnings("unchecked")
    final VolumeChoosingPolicy<FsVolumeImpl> blockChooserImpl =
        ReflectionUtils.newInstance(conf.getClass(
            DFSConfigKeys.DFS_DATANODE_FSDATASET_VOLUME_CHOOSING_POLICY_KEY,
            RoundRobinVolumeChoosingPolicy.class,
            VolumeChoosingPolicy.class), conf);
    volumes = new FsVolumeList(volumeFailureInfos, datanode.getBlockScanner(),
        blockChooserImpl);
    asyncDiskService = new FsDatasetAsyncDiskService(datanode, this);
    asyncLazyPersistService = new RamDiskAsyncLazyPersistService(datanode, conf);
    deletingBlock = new HashMap<String, Set<Long>>();

    for (int idx = 0; idx < storage.getNumStorageDirs(); idx++) {
      addVolume(dataLocations, storage.getStorageDir(idx));
    }
    setupAsyncLazyPersistThreads();

    cacheManager = new FsDatasetCache(this);

    // Start the lazy writer once we have built the replica maps.
    // We need to start the lazy writer even if MaxLockedMemory is set to
    // zero because we may have un-persisted replicas in memory from before
    // the process restart. To minimize the chances of data loss we'll
    // ensure they get written to disk now.
    if (ramDiskReplicaTracker.numReplicasNotPersisted() > 0 ||
        datanode.getDnConf().getMaxLockedMemory() > 0) {
      lazyWriter = new Daemon(new LazyWriter(conf));
      lazyWriter.start();
    } else {
      lazyWriter = null;
    }

    registerMBean(datanode.getDatanodeUuid());

    // Add a Metrics2 Source Interface. This is same
    // data as MXBean. We can remove the registerMbean call
    // in a release where we can break backward compatibility
    MetricsSystem ms = DefaultMetricsSystem.instance();
    ms.register("FSDatasetState", "FSDatasetState", this);

    localFS = FileSystem.getLocal(conf);
    blockPinningEnabled = conf.getBoolean(
      DFSConfigKeys.DFS_DATANODE_BLOCK_PINNING_ENABLED,
      DFSConfigKeys.DFS_DATANODE_BLOCK_PINNING_ENABLED_DEFAULT);
  }

  /**
   * Gets initial volume failure information for all volumes that failed
   * immediately at startup.  The method works by determining the set
   * difference between all configured storage locations and the actual
   * storage locations in use after attempting to put all of them into
   * service.
   *
   * @return each storage location that has failed
   */
  private static List<VolumeFailureInfo> getInitialVolumeFailureInfos(
      Collection<StorageLocation> dataLocations, DataStorage storage) {
    Set<String> failedLocationSet = Sets.newHashSetWithExpectedSize(
        dataLocations.size());
    for (StorageLocation sl: dataLocations) {
      failedLocationSet.add(sl.getFile().getAbsolutePath());
    }
    for (Iterator<Storage.StorageDirectory> it = storage.dirIterator();
         it.hasNext(); ) {
      Storage.StorageDirectory sd = it.next();
      failedLocationSet.remove(sd.getRoot().getAbsolutePath());
    }
    List<VolumeFailureInfo> volumeFailureInfos = Lists.newArrayListWithCapacity(
        failedLocationSet.size());
    long failureDate = Time.now();
    for (String failedStorageLocation: failedLocationSet) {
      volumeFailureInfos.add(new VolumeFailureInfo(failedStorageLocation,
          failureDate));
    }
    return volumeFailureInfos;
  }

  /**
   * Activate a volume to serve requests.
   * @throws IOException if the storage UUID already exists.
   */
  private synchronized void activateVolume(
      ReplicaMap replicaMap,
      Storage.StorageDirectory sd, StorageType storageType,
      FsVolumeReference ref) throws IOException {
    DatanodeStorage dnStorage = storageMap.get(sd.getStorageUuid());
    if (dnStorage != null) {
      final String errorMsg = String.format(
          "Found duplicated storage UUID: %s in %s.",
          sd.getStorageUuid(), sd.getVersionFile());
      LOG.error(errorMsg);
      throw new IOException(errorMsg);
    }
    volumeMap.addAll(replicaMap);
    storageMap.put(sd.getStorageUuid(),
        new DatanodeStorage(sd.getStorageUuid(),
            DatanodeStorage.State.NORMAL,
            storageType));
    asyncDiskService.addVolume(sd.getCurrentDir());
    volumes.addVolume(ref);
  }

  private void addVolume(Collection<StorageLocation> dataLocations,
      Storage.StorageDirectory sd) throws IOException {
    final File dir = sd.getCurrentDir();
    final StorageType storageType =
        getStorageTypeFromLocations(dataLocations, sd.getRoot());

    // If IOException raises from FsVolumeImpl() or getVolumeMap(), there is
    // nothing needed to be rolled back to make various data structures, e.g.,
    // storageMap and asyncDiskService, consistent.
    FsVolumeImpl fsVolume = new FsVolumeImpl(
        this, sd.getStorageUuid(), dir, this.conf, storageType);
    FsVolumeReference ref = fsVolume.obtainReference();
    ReplicaMap tempVolumeMap = new ReplicaMap(this);
    fsVolume.getVolumeMap(tempVolumeMap, ramDiskReplicaTracker);

    activateVolume(tempVolumeMap, sd, storageType, ref);
    LOG.info("Added volume - " + dir + ", StorageType: " + storageType);
  }

  @VisibleForTesting
  public FsVolumeImpl createFsVolume(String storageUuid, File currentDir,
      StorageType storageType) throws IOException {
    return new FsVolumeImpl(this, storageUuid, currentDir, conf, storageType);
  }

  @Override
  public void recordFailedVolume(final StorageLocation location) {
    volumes.addVolumeFailureInfo(new VolumeFailureInfo(
        location.getFile().getAbsolutePath(), Time.now()));
  }

  @Override
  public void addVolume(final StorageLocation location,
                        final Storage.StorageDirectory sd,
                        final List<NamespaceInfo> nsInfos)
      throws IOException {

    LOG.info("FsDatasetImpl: Adding volume " + location.getFile() +
             " with namespaces " + Joiner.on("; ").join(nsInfos));
    StorageType storageType = location.getStorageType();
    final FsVolumeImpl fsVolume =
        createFsVolume(sd.getStorageUuid(), sd.getCurrentDir(), storageType);
    final ReplicaMap tempVolumeMap = new ReplicaMap(fsVolume);
    ArrayList<IOException> exceptions = Lists.newArrayList();

    for (final NamespaceInfo nsInfo : nsInfos) {
      String bpid = nsInfo.getBlockPoolID();
      try {
        fsVolume.addBlockPool(bpid, this.conf, this.timer);
        fsVolume.getVolumeMap(bpid, tempVolumeMap, ramDiskReplicaTracker);
      } catch (IOException e) {
        LOG.warn("Caught exception when adding " + fsVolume +
            ". Will throw later.", e);
        exceptions.add(e);
      }
    }
    if (!exceptions.isEmpty()) {
      try {
        sd.unlock();
      } catch (IOException e) {
        exceptions.add(e);
      }
      throw MultipleIOException.createIOException(exceptions);
    }

    final FsVolumeReference ref = fsVolume.obtainReference();
    setupAsyncLazyPersistThread(fsVolume);

<<<<<<< HEAD
    synchronized (this) {
      volumeMap.addAll(tempVolumeMap);
      storageMap.put(sd.getStorageUuid(),
          new DatanodeStorage(sd.getStorageUuid(),
              DatanodeStorage.State.NORMAL,
              storageType));
      asyncDiskService.addVolume(sd.getCurrentDir());
      volumes.addVolume(ref);
    }
    LOG.info("Added volume - " + location.getFile() +
                 ", StorageType: " + storageType);
=======
    builder.build();
    activateVolume(tempVolumeMap, sd, storageType, ref);
    LOG.info("Added volume - " + dir + ", StorageType: " + storageType);
>>>>>>> def754ec
  }

  /**
   * Removes a set of volumes from FsDataset.
   * @param volumesToRemove a set of absolute root path of each volume.
   * @param clearFailure set true to clear failure information.
   */
  @Override
  public void removeVolumes(Set<File> volumesToRemove, boolean clearFailure) {
    // Make sure that all volumes are absolute path.
    for (File vol : volumesToRemove) {
      Preconditions.checkArgument(vol.isAbsolute(),
          String.format("%s is not absolute path.", vol.getPath()));
    }

    Map<String, List<ReplicaInfo>> blkToInvalidate = new HashMap<>();
    List<String> storageToRemove = new ArrayList<>();
    synchronized (this) {
      for (int idx = 0; idx < dataStorage.getNumStorageDirs(); idx++) {
        Storage.StorageDirectory sd = dataStorage.getStorageDir(idx);
        final File absRoot = sd.getRoot().getAbsoluteFile();
        if (volumesToRemove.contains(absRoot)) {
          LOG.info("Removing " + absRoot + " from FsDataset.");

          // Disable the volume from the service.
          asyncDiskService.removeVolume(sd.getCurrentDir());
          volumes.removeVolume(absRoot, clearFailure);
          volumes.waitVolumeRemoved(5000, this);

          // Removed all replica information for the blocks on the volume.
          // Unlike updating the volumeMap in addVolume(), this operation does
          // not scan disks.
          for (String bpid : volumeMap.getBlockPoolList()) {
            List<ReplicaInfo> blocks = new ArrayList<>();
            for (Iterator<ReplicaInfo> it = volumeMap.replicas(bpid).iterator();
                 it.hasNext(); ) {
              ReplicaInfo block = it.next();
              final File absBasePath =
                  new File(block.getVolume().getBasePath()).getAbsoluteFile();
              if (absBasePath.equals(absRoot)) {
                blocks.add(block);
                it.remove();
              }
            }
            blkToInvalidate.put(bpid, blocks);
          }

          storageToRemove.add(sd.getStorageUuid());
        }
      }
      setupAsyncLazyPersistThreads();
    }

    // Call this outside the lock.
    for (Map.Entry<String, List<ReplicaInfo>> entry :
        blkToInvalidate.entrySet()) {
      String bpid = entry.getKey();
      List<ReplicaInfo> blocks = entry.getValue();
      for (ReplicaInfo block : blocks) {
        invalidate(bpid, block);
      }
    }

    synchronized (this) {
      for(String storageUuid : storageToRemove) {
        storageMap.remove(storageUuid);
      }
    }
  }

  private StorageType getStorageTypeFromLocations(
      Collection<StorageLocation> dataLocations, File dir) {
    for (StorageLocation dataLocation : dataLocations) {
      if (dataLocation.getFile().equals(dir)) {
        return dataLocation.getStorageType();
      }
    }
    return StorageType.DEFAULT;
  }

  /**
   * Return the total space used by dfs datanode
   */
  @Override // FSDatasetMBean
  public long getDfsUsed() throws IOException {
    synchronized(statsLock) {
      return volumes.getDfsUsed();
    }
  }

  /**
   * Return the total space used by dfs datanode
   */
  @Override // FSDatasetMBean
  public long getBlockPoolUsed(String bpid) throws IOException {
    synchronized(statsLock) {
      return volumes.getBlockPoolUsed(bpid);
    }
  }
  
  /**
   * Return true - if there are still valid volumes on the DataNode. 
   */
  @Override // FsDatasetSpi
  public boolean hasEnoughResource() {
    return getNumFailedVolumes() <= volFailuresTolerated;
  }

  /**
   * Return total capacity, used and unused
   */
  @Override // FSDatasetMBean
  public long getCapacity() throws IOException {
    synchronized(statsLock) {
      return volumes.getCapacity();
    }
  }

  /**
   * Return how many bytes can still be stored in the FSDataset
   */
  @Override // FSDatasetMBean
  public long getRemaining() throws IOException {
    synchronized(statsLock) {
      return volumes.getRemaining();
    }
  }

  /**
   * Return the number of failed volumes in the FSDataset.
   */
  @Override // FSDatasetMBean
  public int getNumFailedVolumes() {
    return volumes.getVolumeFailureInfos().length;
  }

  @Override // FSDatasetMBean
  public String[] getFailedStorageLocations() {
    VolumeFailureInfo[] infos = volumes.getVolumeFailureInfos();
    List<String> failedStorageLocations = Lists.newArrayListWithCapacity(
        infos.length);
    for (VolumeFailureInfo info: infos) {
      failedStorageLocations.add(info.getFailedStorageLocation());
    }
    return failedStorageLocations.toArray(
        new String[failedStorageLocations.size()]);
  }

  @Override // FSDatasetMBean
  public long getLastVolumeFailureDate() {
    long lastVolumeFailureDate = 0;
    for (VolumeFailureInfo info: volumes.getVolumeFailureInfos()) {
      long failureDate = info.getFailureDate();
      if (failureDate > lastVolumeFailureDate) {
        lastVolumeFailureDate = failureDate;
      }
    }
    return lastVolumeFailureDate;
  }

  @Override // FSDatasetMBean
  public long getEstimatedCapacityLostTotal() {
    long estimatedCapacityLostTotal = 0;
    for (VolumeFailureInfo info: volumes.getVolumeFailureInfos()) {
      estimatedCapacityLostTotal += info.getEstimatedCapacityLost();
    }
    return estimatedCapacityLostTotal;
  }

  @Override // FsDatasetSpi
  public VolumeFailureSummary getVolumeFailureSummary() {
    VolumeFailureInfo[] infos = volumes.getVolumeFailureInfos();
    if (infos.length == 0) {
      return null;
    }
    List<String> failedStorageLocations = Lists.newArrayListWithCapacity(
        infos.length);
    long lastVolumeFailureDate = 0;
    long estimatedCapacityLostTotal = 0;
    for (VolumeFailureInfo info: infos) {
      failedStorageLocations.add(info.getFailedStorageLocation());
      long failureDate = info.getFailureDate();
      if (failureDate > lastVolumeFailureDate) {
        lastVolumeFailureDate = failureDate;
      }
      estimatedCapacityLostTotal += info.getEstimatedCapacityLost();
    }
    return new VolumeFailureSummary(
        failedStorageLocations.toArray(new String[failedStorageLocations.size()]),
        lastVolumeFailureDate, estimatedCapacityLostTotal);
  }

  @Override // FSDatasetMBean
  public long getCacheUsed() {
    return cacheManager.getCacheUsed();
  }

  @Override // FSDatasetMBean
  public long getCacheCapacity() {
    return cacheManager.getCacheCapacity();
  }

  @Override // FSDatasetMBean
  public long getNumBlocksFailedToCache() {
    return cacheManager.getNumBlocksFailedToCache();
  }

  @Override // FSDatasetMBean
  public long getNumBlocksFailedToUncache() {
    return cacheManager.getNumBlocksFailedToUncache();
  }

  /**
   * Get metrics from the metrics source
   *
   * @param collector to contain the resulting metrics snapshot
   * @param all if true, return all metrics even if unchanged.
   */
  @Override
  public void getMetrics(MetricsCollector collector, boolean all) {
    try {
      DataNodeMetricHelper.getMetrics(collector, this, "FSDatasetState");
    } catch (Exception e) {
        LOG.warn("Exception thrown while metric collection. Exception : "
          + e.getMessage());
    }
  }

  @Override // FSDatasetMBean
  public long getNumBlocksCached() {
    return cacheManager.getNumBlocksCached();
  }

  /**
   * Find the block's on-disk length
   */
  @Override // FsDatasetSpi
  public long getLength(ExtendedBlock b) throws IOException {
    return getBlockFile(b).length();
  }

  /**
   * Get File name for a given block.
   */
  private File getBlockFile(ExtendedBlock b) throws IOException {
    return getBlockFile(b.getBlockPoolId(), b.getBlockId());
  }
  
  /**
   * Get File name for a given block.
   */
  File getBlockFile(String bpid, long blockId) throws IOException {
    File f = validateBlockFile(bpid, blockId);
    if(f == null) {
      throw new IOException("BlockId " + blockId + " is not valid.");
    }
    return f;
  }
  
  /**
   * Return the File associated with a block, without first
   * checking that it exists. This should be used when the
   * next operation is going to open the file for read anyway,
   * and thus the exists check is redundant.
   *
   * @param touch if true then update the last access timestamp of the
   *              block. Currently used for blocks on transient storage.
   */
  private File getBlockFileNoExistsCheck(ExtendedBlock b,
                                         boolean touch)
      throws IOException {
    final File f;
    synchronized(this) {
      f = getFile(b.getBlockPoolId(), b.getLocalBlock().getBlockId(), touch);
    }
    if (f == null) {
      throw new IOException("Block " + b + " is not valid");
    }
    return f;
  }

  @Override // FsDatasetSpi
  public InputStream getBlockInputStream(ExtendedBlock b,
      long seekOffset) throws IOException {
    File blockFile = getBlockFileNoExistsCheck(b, true);
    if (isNativeIOAvailable) {
      return NativeIO.getShareDeleteFileInputStream(blockFile, seekOffset);
    } else {
      try {
        return openAndSeek(blockFile, seekOffset);
      } catch (FileNotFoundException fnfe) {
        throw new IOException("Block " + b + " is not valid. " +
            "Expected block file at " + blockFile + " does not exist.");
      }
    }
  }

  /**
   * Get the meta info of a block stored in volumeMap. To find a block,
   * block pool Id, block Id and generation stamp must match.
   * @param b extended block
   * @return the meta replica information
   * @throws ReplicaNotFoundException if no entry is in the map or 
   *                        there is a generation stamp mismatch
   */
  ReplicaInfo getReplicaInfo(ExtendedBlock b)
      throws ReplicaNotFoundException {
    ReplicaInfo info = volumeMap.get(b.getBlockPoolId(), b.getLocalBlock());
    if (info == null) {
      throw new ReplicaNotFoundException(
          ReplicaNotFoundException.NON_EXISTENT_REPLICA + b);
    }
    return info;
  }
  
  /**
   * Get the meta info of a block stored in volumeMap. Block is looked up
   * without matching the generation stamp.
   * @param bpid block pool Id
   * @param blkid block Id
   * @return the meta replica information; null if block was not found
   * @throws ReplicaNotFoundException if no entry is in the map or 
   *                        there is a generation stamp mismatch
   */
  private ReplicaInfo getReplicaInfo(String bpid, long blkid)
      throws ReplicaNotFoundException {
    ReplicaInfo info = volumeMap.get(bpid, blkid);
    if (info == null) {
      throw new ReplicaNotFoundException(
          ReplicaNotFoundException.NON_EXISTENT_REPLICA + bpid + ":" + blkid);
    }
    return info;
  }
  
  /**
   * Returns handles to the block file and its metadata file
   */
  @Override // FsDatasetSpi
  public synchronized ReplicaInputStreams getTmpInputStreams(ExtendedBlock b,
      long blkOffset, long metaOffset) throws IOException {
    ReplicaInfo info = getReplicaInfo(b);
    FsVolumeReference ref = info.getVolume().obtainReference();
    try {
      InputStream blockInStream = openAndSeek(info.getBlockFile(), blkOffset);
      try {
        InputStream metaInStream = openAndSeek(info.getMetaFile(), metaOffset);
        return new ReplicaInputStreams(blockInStream, metaInStream, ref);
      } catch (IOException e) {
        IOUtils.cleanup(null, blockInStream);
        throw e;
      }
    } catch (IOException e) {
      IOUtils.cleanup(null, ref);
      throw e;
    }
  }

  private static FileInputStream openAndSeek(File file, long offset)
      throws IOException {
    RandomAccessFile raf = null;
    try {
      raf = new RandomAccessFile(file, "r");
      if (offset > 0) {
        raf.seek(offset);
      }
      return new FileInputStream(raf.getFD());
    } catch(IOException ioe) {
      IOUtils.cleanup(null, raf);
      throw ioe;
    }
  }

  static File moveBlockFiles(Block b, File srcfile, File destdir)
      throws IOException {
    final File dstfile = new File(destdir, b.getBlockName());
    final File srcmeta = FsDatasetUtil.getMetaFile(srcfile, b.getGenerationStamp());
    final File dstmeta = FsDatasetUtil.getMetaFile(dstfile, b.getGenerationStamp());
    try {
      NativeIO.renameTo(srcmeta, dstmeta);
    } catch (IOException e) {
      throw new IOException("Failed to move meta file for " + b
          + " from " + srcmeta + " to " + dstmeta, e);
    }
    try {
      NativeIO.renameTo(srcfile, dstfile);
    } catch (IOException e) {
      throw new IOException("Failed to move block file for " + b
          + " from " + srcfile + " to " + dstfile.getAbsolutePath(), e);
    }
    if (LOG.isDebugEnabled()) {
      LOG.debug("addFinalizedBlock: Moved " + srcmeta + " to " + dstmeta
          + " and " + srcfile + " to " + dstfile);
    }
    return dstfile;
  }

  /**
   * Copy the block and meta files for the given block to the given destination.
   * @return the new meta and block files.
   * @throws IOException
   */
  static File[] copyBlockFiles(long blockId, long genStamp, File srcMeta,
      File srcFile, File destRoot, boolean calculateChecksum,
      int smallBufferSize, final Configuration conf) throws IOException {
    final File destDir = DatanodeUtil.idToBlockDir(destRoot, blockId);
    final File dstFile = new File(destDir, srcFile.getName());
    final File dstMeta = FsDatasetUtil.getMetaFile(dstFile, genStamp);
    return copyBlockFiles(srcMeta, srcFile, dstMeta, dstFile, calculateChecksum,
        smallBufferSize, conf);
  }

  static File[] copyBlockFiles(File srcMeta, File srcFile, File dstMeta,
                               File dstFile, boolean calculateChecksum,
                               int smallBufferSize, final Configuration conf)
      throws IOException {
    if (calculateChecksum) {
      computeChecksum(srcMeta, dstMeta, srcFile, smallBufferSize, conf);
    } else {
      try {
        Storage.nativeCopyFileUnbuffered(srcMeta, dstMeta, true);
      } catch (IOException e) {
        throw new IOException("Failed to copy " + srcMeta + " to " + dstMeta, e);
      }
    }

    try {
      Storage.nativeCopyFileUnbuffered(srcFile, dstFile, true);
    } catch (IOException e) {
      throw new IOException("Failed to copy " + srcFile + " to " + dstFile, e);
    }
    if (LOG.isDebugEnabled()) {
      if (calculateChecksum) {
        LOG.debug("Copied " + srcMeta + " to " + dstMeta
            + " and calculated checksum");
      } else {
        LOG.debug("Copied " + srcFile + " to " + dstFile);
      }
    }
    return new File[] {dstMeta, dstFile};
  }

  /**
   * Move block files from one storage to another storage.
   * @return Returns the Old replicaInfo
   * @throws IOException
   */
  @Override
  public ReplicaInfo moveBlockAcrossStorage(ExtendedBlock block,
      StorageType targetStorageType) throws IOException {
    ReplicaInfo replicaInfo = getReplicaInfo(block);
    if (replicaInfo.getState() != ReplicaState.FINALIZED) {
      throw new ReplicaNotFoundException(
          ReplicaNotFoundException.UNFINALIZED_REPLICA + block);
    }
    if (replicaInfo.getNumBytes() != block.getNumBytes()) {
      throw new IOException("Corrupted replica " + replicaInfo
          + " with a length of " + replicaInfo.getNumBytes()
          + " expected length is " + block.getNumBytes());
    }
    if (replicaInfo.getVolume().getStorageType() == targetStorageType) {
      throw new ReplicaAlreadyExistsException("Replica " + replicaInfo
          + " already exists on storage " + targetStorageType);
    }

    if (replicaInfo.isOnTransientStorage()) {
      // Block movement from RAM_DISK will be done by LazyPersist mechanism
      throw new IOException("Replica " + replicaInfo
          + " cannot be moved from storageType : "
          + replicaInfo.getVolume().getStorageType());
    }

    FsVolumeReference volumeRef = null;
    synchronized (this) {
      volumeRef = volumes.getNextVolume(targetStorageType, block.getNumBytes());
    }
    try {
      File oldBlockFile = replicaInfo.getBlockFile();
      File oldMetaFile = replicaInfo.getMetaFile();
      FsVolumeImpl targetVolume = (FsVolumeImpl) volumeRef.getVolume();
      // Copy files to temp dir first
      File[] blockFiles = copyBlockFiles(block.getBlockId(),
          block.getGenerationStamp(), oldMetaFile, oldBlockFile,
          targetVolume.getTmpDir(block.getBlockPoolId()),
          replicaInfo.isOnTransientStorage(), smallBufferSize, conf);

      ReplicaInfo newReplicaInfo = new ReplicaInPipeline(
          replicaInfo.getBlockId(), replicaInfo.getGenerationStamp(),
          targetVolume, blockFiles[0].getParentFile(), 0);
      newReplicaInfo.setNumBytes(blockFiles[1].length());
      // Finalize the copied files
      newReplicaInfo = finalizeReplica(block.getBlockPoolId(), newReplicaInfo);
      synchronized (this) {
        // Increment numBlocks here as this block moved without knowing to BPS
        FsVolumeImpl volume = (FsVolumeImpl) newReplicaInfo.getVolume();
        volume.getBlockPoolSlice(block.getBlockPoolId()).incrNumBlocks();
      }

      removeOldReplica(replicaInfo, newReplicaInfo, oldBlockFile, oldMetaFile,
          oldBlockFile.length(), oldMetaFile.length(), block.getBlockPoolId());
    } finally {
      if (volumeRef != null) {
        volumeRef.close();
      }
    }

    // Replace the old block if any to reschedule the scanning.
    return replicaInfo;
  }

  /**
   * Compute and store the checksum for a block file that does not already have
   * its checksum computed.
   *
   * @param srcMeta source meta file, containing only the checksum header, not a
   *     calculated checksum
   * @param dstMeta destination meta file, into which this method will write a
   *     full computed checksum
   * @param blockFile block file for which the checksum will be computed
   * @throws IOException
   */
  private static void computeChecksum(File srcMeta, File dstMeta,
      File blockFile, int smallBufferSize, final Configuration conf)
      throws IOException {
    final DataChecksum checksum = BlockMetadataHeader.readDataChecksum(srcMeta,
        DFSUtilClient.getIoFileBufferSize(conf));
    final byte[] data = new byte[1 << 16];
    final byte[] crcs = new byte[checksum.getChecksumSize(data.length)];

    DataOutputStream metaOut = null;
    try {
      File parentFile = dstMeta.getParentFile();
      if (parentFile != null) {
        if (!parentFile.mkdirs() && !parentFile.isDirectory()) {
          throw new IOException("Destination '" + parentFile
              + "' directory cannot be created");
        }
      }
      metaOut = new DataOutputStream(new BufferedOutputStream(
          new FileOutputStream(dstMeta), smallBufferSize));
      BlockMetadataHeader.writeHeader(metaOut, checksum);

      int offset = 0;
      try (InputStream dataIn = isNativeIOAvailable ?
          NativeIO.getShareDeleteFileInputStream(blockFile) :
          new FileInputStream(blockFile)) {

        for (int n; (n = dataIn.read(data, offset, data.length - offset)) != -1; ) {
          if (n > 0) {
            n += offset;
            offset = n % checksum.getBytesPerChecksum();
            final int length = n - offset;

            if (length > 0) {
              checksum.calculateChunkedSums(data, 0, length, crcs, 0);
              metaOut.write(crcs, 0, checksum.getChecksumSize(length));

              System.arraycopy(data, length, data, 0, offset);
            }
          }
        }
      }

      // calculate and write the last crc
      checksum.calculateChunkedSums(data, 0, offset, crcs, 0);
      metaOut.write(crcs, 0, 4);
    } finally {
      IOUtils.cleanup(LOG, metaOut);
    }
  }

  static private void truncateBlock(File blockFile, File metaFile,
      long oldlen, long newlen) throws IOException {
    LOG.info("truncateBlock: blockFile=" + blockFile
        + ", metaFile=" + metaFile
        + ", oldlen=" + oldlen
        + ", newlen=" + newlen);

    if (newlen == oldlen) {
      return;
    }
    if (newlen > oldlen) {
      throw new IOException("Cannot truncate block to from oldlen (=" + oldlen
          + ") to newlen (=" + newlen + ")");
    }

    DataChecksum dcs = BlockMetadataHeader.readHeader(metaFile).getChecksum(); 
    int checksumsize = dcs.getChecksumSize();
    int bpc = dcs.getBytesPerChecksum();
    long n = (newlen - 1)/bpc + 1;
    long newmetalen = BlockMetadataHeader.getHeaderSize() + n*checksumsize;
    long lastchunkoffset = (n - 1)*bpc;
    int lastchunksize = (int)(newlen - lastchunkoffset); 
    byte[] b = new byte[Math.max(lastchunksize, checksumsize)]; 

    RandomAccessFile blockRAF = new RandomAccessFile(blockFile, "rw");
    try {
      //truncate blockFile 
      blockRAF.setLength(newlen);
 
      //read last chunk
      blockRAF.seek(lastchunkoffset);
      blockRAF.readFully(b, 0, lastchunksize);
    } finally {
      blockRAF.close();
    }

    //compute checksum
    dcs.update(b, 0, lastchunksize);
    dcs.writeValue(b, 0, false);

    //update metaFile 
    RandomAccessFile metaRAF = new RandomAccessFile(metaFile, "rw");
    try {
      metaRAF.setLength(newmetalen);
      metaRAF.seek(newmetalen - checksumsize);
      metaRAF.write(b, 0, checksumsize);
    } finally {
      metaRAF.close();
    }
  }


  @Override  // FsDatasetSpi
  public synchronized ReplicaHandler append(ExtendedBlock b,
      long newGS, long expectedBlockLen) throws IOException {
    // If the block was successfully finalized because all packets
    // were successfully processed at the Datanode but the ack for
    // some of the packets were not received by the client. The client 
    // re-opens the connection and retries sending those packets.
    // The other reason is that an "append" is occurring to this block.
    
    // check the validity of the parameter
    if (newGS < b.getGenerationStamp()) {
      throw new IOException("The new generation stamp " + newGS + 
          " should be greater than the replica " + b + "'s generation stamp");
    }
    ReplicaInfo replicaInfo = getReplicaInfo(b);
    LOG.info("Appending to " + replicaInfo);
    if (replicaInfo.getState() != ReplicaState.FINALIZED) {
      throw new ReplicaNotFoundException(
          ReplicaNotFoundException.UNFINALIZED_REPLICA + b);
    }
    if (replicaInfo.getNumBytes() != expectedBlockLen) {
      throw new IOException("Corrupted replica " + replicaInfo + 
          " with a length of " + replicaInfo.getNumBytes() + 
          " expected length is " + expectedBlockLen);
    }

    FsVolumeReference ref = replicaInfo.getVolume().obtainReference();
    ReplicaBeingWritten replica = null;
    try {
      replica = append(b.getBlockPoolId(), (FinalizedReplica)replicaInfo, newGS,
          b.getNumBytes());
    } catch (IOException e) {
      IOUtils.cleanup(null, ref);
      throw e;
    }
    return new ReplicaHandler(replica, ref);
  }
  
  /** Append to a finalized replica
   * Change a finalized replica to be a RBW replica and 
   * bump its generation stamp to be the newGS
   * 
   * @param bpid block pool Id
   * @param replicaInfo a finalized replica
   * @param newGS new generation stamp
   * @param estimateBlockLen estimate block length
   * @return a RBW replica
   * @throws IOException if moving the replica from finalized directory 
   *         to rbw directory fails
   */
  private synchronized ReplicaBeingWritten append(String bpid,
      FinalizedReplica replicaInfo, long newGS, long estimateBlockLen)
      throws IOException {
    // If the block is cached, start uncaching it.
    cacheManager.uncacheBlock(bpid, replicaInfo.getBlockId());

    // If there are any hardlinks to the block, break them.  This ensures we are
    // not appending to a file that is part of a previous/ directory.
    replicaInfo.breakHardLinksIfNeeded();
    
    // construct a RBW replica with the new GS
    File blkfile = replicaInfo.getBlockFile();
    FsVolumeImpl v = (FsVolumeImpl)replicaInfo.getVolume();
    if (v.getAvailable() < estimateBlockLen - replicaInfo.getNumBytes()) {
      throw new DiskOutOfSpaceException("Insufficient space for appending to "
          + replicaInfo);
    }
    File newBlkFile = new File(v.getRbwDir(bpid), replicaInfo.getBlockName());
    File oldmeta = replicaInfo.getMetaFile();
    ReplicaBeingWritten newReplicaInfo = new ReplicaBeingWritten(
        replicaInfo.getBlockId(), replicaInfo.getNumBytes(), newGS,
        v, newBlkFile.getParentFile(), Thread.currentThread(), estimateBlockLen);
    File newmeta = newReplicaInfo.getMetaFile();

    // rename meta file to rbw directory
    if (LOG.isDebugEnabled()) {
      LOG.debug("Renaming " + oldmeta + " to " + newmeta);
    }
    try {
      NativeIO.renameTo(oldmeta, newmeta);
    } catch (IOException e) {
      throw new IOException("Block " + replicaInfo + " reopen failed. " +
                            " Unable to move meta file  " + oldmeta +
                            " to rbw dir " + newmeta, e);
    }

    // rename block file to rbw directory
    if (LOG.isDebugEnabled()) {
      LOG.debug("Renaming " + blkfile + " to " + newBlkFile
          + ", file length=" + blkfile.length());
    }
    try {
      NativeIO.renameTo(blkfile, newBlkFile);
    } catch (IOException e) {
      try {
        NativeIO.renameTo(newmeta, oldmeta);
      } catch (IOException ex) {
        LOG.warn("Cannot move meta file " + newmeta + 
            "back to the finalized directory " + oldmeta, ex);
      }
      throw new IOException("Block " + replicaInfo + " reopen failed. " +
                              " Unable to move block file " + blkfile +
                              " to rbw dir " + newBlkFile, e);
    }
    
    // Replace finalized replica by a RBW replica in replicas map
    volumeMap.add(bpid, newReplicaInfo);
    v.reserveSpaceForReplica(estimateBlockLen - replicaInfo.getNumBytes());
    return newReplicaInfo;
  }

  private ReplicaInfo recoverCheck(ExtendedBlock b, long newGS, 
      long expectedBlockLen) throws IOException {
    ReplicaInfo replicaInfo = getReplicaInfo(b.getBlockPoolId(), b.getBlockId());
    
    // check state
    if (replicaInfo.getState() != ReplicaState.FINALIZED &&
        replicaInfo.getState() != ReplicaState.RBW) {
      throw new ReplicaNotFoundException(
          ReplicaNotFoundException.UNFINALIZED_AND_NONRBW_REPLICA + replicaInfo);
    }

    // check generation stamp
    long replicaGenerationStamp = replicaInfo.getGenerationStamp();
    if (replicaGenerationStamp < b.getGenerationStamp() ||
        replicaGenerationStamp > newGS) {
      throw new ReplicaNotFoundException(
          ReplicaNotFoundException.UNEXPECTED_GS_REPLICA + replicaGenerationStamp
          + ". Expected GS range is [" + b.getGenerationStamp() + ", " + 
          newGS + "].");
    }
    
    // stop the previous writer before check a replica's length
    long replicaLen = replicaInfo.getNumBytes();
    if (replicaInfo.getState() == ReplicaState.RBW) {
      ReplicaBeingWritten rbw = (ReplicaBeingWritten)replicaInfo;
      // kill the previous writer
      rbw.stopWriter(datanode.getDnConf().getXceiverStopTimeout());
      rbw.setWriter(Thread.currentThread());
      // check length: bytesRcvd, bytesOnDisk, and bytesAcked should be the same
      if (replicaLen != rbw.getBytesOnDisk() 
          || replicaLen != rbw.getBytesAcked()) {
        throw new ReplicaAlreadyExistsException("RBW replica " + replicaInfo + 
            "bytesRcvd(" + rbw.getNumBytes() + "), bytesOnDisk(" + 
            rbw.getBytesOnDisk() + "), and bytesAcked(" + rbw.getBytesAcked() +
            ") are not the same.");
      }
    }
    
    // check block length
    if (replicaLen != expectedBlockLen) {
      throw new IOException("Corrupted replica " + replicaInfo + 
          " with a length of " + replicaLen + 
          " expected length is " + expectedBlockLen);
    }
    
    return replicaInfo;
  }

  @Override  // FsDatasetSpi
  public synchronized ReplicaHandler recoverAppend(
      ExtendedBlock b, long newGS, long expectedBlockLen) throws IOException {
    LOG.info("Recover failed append to " + b);

    ReplicaInfo replicaInfo = recoverCheck(b, newGS, expectedBlockLen);

    FsVolumeReference ref = replicaInfo.getVolume().obtainReference();
    ReplicaBeingWritten replica;
    try {
      // change the replica's state/gs etc.
      if (replicaInfo.getState() == ReplicaState.FINALIZED) {
        replica = append(b.getBlockPoolId(), (FinalizedReplica) replicaInfo,
                         newGS, b.getNumBytes());
      } else { //RBW
        bumpReplicaGS(replicaInfo, newGS);
        replica = (ReplicaBeingWritten) replicaInfo;
      }
    } catch (IOException e) {
      IOUtils.cleanup(null, ref);
      throw e;
    }
    return new ReplicaHandler(replica, ref);
  }

  @Override // FsDatasetSpi
  public synchronized String recoverClose(ExtendedBlock b, long newGS,
      long expectedBlockLen) throws IOException {
    LOG.info("Recover failed close " + b);
    // check replica's state
    ReplicaInfo replicaInfo = recoverCheck(b, newGS, expectedBlockLen);
    // bump the replica's GS
    bumpReplicaGS(replicaInfo, newGS);
    // finalize the replica if RBW
    if (replicaInfo.getState() == ReplicaState.RBW) {
      finalizeReplica(b.getBlockPoolId(), replicaInfo);
    }
    return replicaInfo.getStorageUuid();
  }
  
  /**
   * Bump a replica's generation stamp to a new one.
   * Its on-disk meta file name is renamed to be the new one too.
   * 
   * @param replicaInfo a replica
   * @param newGS new generation stamp
   * @throws IOException if rename fails
   */
  private void bumpReplicaGS(ReplicaInfo replicaInfo, 
      long newGS) throws IOException { 
    long oldGS = replicaInfo.getGenerationStamp();
    File oldmeta = replicaInfo.getMetaFile();
    replicaInfo.setGenerationStamp(newGS);
    File newmeta = replicaInfo.getMetaFile();

    // rename meta file to new GS
    if (LOG.isDebugEnabled()) {
      LOG.debug("Renaming " + oldmeta + " to " + newmeta);
    }
    try {
      NativeIO.renameTo(oldmeta, newmeta);
    } catch (IOException e) {
      replicaInfo.setGenerationStamp(oldGS); // restore old GS
      throw new IOException("Block " + replicaInfo + " reopen failed. " +
                            " Unable to move meta file  " + oldmeta +
                            " to " + newmeta, e);
    }
  }

  @Override // FsDatasetSpi
  public synchronized ReplicaHandler createRbw(
      StorageType storageType, ExtendedBlock b, boolean allowLazyPersist)
      throws IOException {
    ReplicaInfo replicaInfo = volumeMap.get(b.getBlockPoolId(),
        b.getBlockId());
    if (replicaInfo != null) {
      throw new ReplicaAlreadyExistsException("Block " + b +
      " already exists in state " + replicaInfo.getState() +
      " and thus cannot be created.");
    }
    // create a new block
    FsVolumeReference ref = null;

    // Use ramdisk only if block size is a multiple of OS page size.
    // This simplifies reservation for partially used replicas
    // significantly.
    if (allowLazyPersist &&
        lazyWriter != null &&
        b.getNumBytes() % cacheManager.getOsPageSize() == 0 &&
        reserveLockedMemory(b.getNumBytes())) {
      try {
        // First try to place the block on a transient volume.
        ref = volumes.getNextTransientVolume(b.getNumBytes());
        datanode.getMetrics().incrRamDiskBlocksWrite();
      } catch(DiskOutOfSpaceException de) {
        // Ignore the exception since we just fall back to persistent storage.
      } finally {
        if (ref == null) {
          cacheManager.release(b.getNumBytes());
        }
      }
    }

    if (ref == null) {
      ref = volumes.getNextVolume(storageType, b.getNumBytes());
    }

    FsVolumeImpl v = (FsVolumeImpl) ref.getVolume();
    // create an rbw file to hold block in the designated volume

    if (allowLazyPersist && !v.isTransientStorage()) {
      datanode.getMetrics().incrRamDiskBlocksWriteFallback();
    }

    File f;
    try {
      f = v.createRbwFile(b.getBlockPoolId(), b.getLocalBlock());
    } catch (IOException e) {
      IOUtils.cleanup(null, ref);
      throw e;
    }

    ReplicaBeingWritten newReplicaInfo = new ReplicaBeingWritten(b.getBlockId(), 
        b.getGenerationStamp(), v, f.getParentFile(), b.getNumBytes());
    volumeMap.add(b.getBlockPoolId(), newReplicaInfo);
    return new ReplicaHandler(newReplicaInfo, ref);
  }

  @Override // FsDatasetSpi
  public synchronized ReplicaHandler recoverRbw(
      ExtendedBlock b, long newGS, long minBytesRcvd, long maxBytesRcvd)
      throws IOException {
    LOG.info("Recover RBW replica " + b);

    ReplicaInfo replicaInfo = getReplicaInfo(b.getBlockPoolId(), b.getBlockId());
    
    // check the replica's state
    if (replicaInfo.getState() != ReplicaState.RBW) {
      throw new ReplicaNotFoundException(
          ReplicaNotFoundException.NON_RBW_REPLICA + replicaInfo);
    }
    ReplicaBeingWritten rbw = (ReplicaBeingWritten)replicaInfo;
    
    LOG.info("Recovering " + rbw);

    // Stop the previous writer
    rbw.stopWriter(datanode.getDnConf().getXceiverStopTimeout());
    rbw.setWriter(Thread.currentThread());

    // check generation stamp
    long replicaGenerationStamp = rbw.getGenerationStamp();
    if (replicaGenerationStamp < b.getGenerationStamp() ||
        replicaGenerationStamp > newGS) {
      throw new ReplicaNotFoundException(
          ReplicaNotFoundException.UNEXPECTED_GS_REPLICA + b +
          ". Expected GS range is [" + b.getGenerationStamp() + ", " + 
          newGS + "].");
    }
    
    // check replica length
    long bytesAcked = rbw.getBytesAcked();
    long numBytes = rbw.getNumBytes();
    if (bytesAcked < minBytesRcvd || numBytes > maxBytesRcvd){
      throw new ReplicaNotFoundException("Unmatched length replica " + 
          replicaInfo + ": BytesAcked = " + bytesAcked + 
          " BytesRcvd = " + numBytes + " are not in the range of [" + 
          minBytesRcvd + ", " + maxBytesRcvd + "].");
    }

    FsVolumeReference ref = rbw.getVolume().obtainReference();
    try {
      // Truncate the potentially corrupt portion.
      // If the source was client and the last node in the pipeline was lost,
      // any corrupt data written after the acked length can go unnoticed.
      if (numBytes > bytesAcked) {
        final File replicafile = rbw.getBlockFile();
        truncateBlock(replicafile, rbw.getMetaFile(), numBytes, bytesAcked);
        rbw.setNumBytes(bytesAcked);
        rbw.setLastChecksumAndDataLen(bytesAcked, null);
      }

      // bump the replica's generation stamp to newGS
      bumpReplicaGS(rbw, newGS);
    } catch (IOException e) {
      IOUtils.cleanup(null, ref);
      throw e;
    }
    return new ReplicaHandler(rbw, ref);
  }
  
  @Override // FsDatasetSpi
  public synchronized ReplicaInPipeline convertTemporaryToRbw(
      final ExtendedBlock b) throws IOException {
    final long blockId = b.getBlockId();
    final long expectedGs = b.getGenerationStamp();
    final long visible = b.getNumBytes();
    LOG.info("Convert " + b + " from Temporary to RBW, visible length="
        + visible);

    final ReplicaInPipeline temp;
    {
      // get replica
      final ReplicaInfo r = volumeMap.get(b.getBlockPoolId(), blockId);
      if (r == null) {
        throw new ReplicaNotFoundException(
            ReplicaNotFoundException.NON_EXISTENT_REPLICA + b);
      }
      // check the replica's state
      if (r.getState() != ReplicaState.TEMPORARY) {
        throw new ReplicaAlreadyExistsException(
            "r.getState() != ReplicaState.TEMPORARY, r=" + r);
      }
      temp = (ReplicaInPipeline)r;
    }
    // check generation stamp
    if (temp.getGenerationStamp() != expectedGs) {
      throw new ReplicaAlreadyExistsException(
          "temp.getGenerationStamp() != expectedGs = " + expectedGs
          + ", temp=" + temp);
    }

    // TODO: check writer?
    // set writer to the current thread
    // temp.setWriter(Thread.currentThread());

    // check length
    final long numBytes = temp.getNumBytes();
    if (numBytes < visible) {
      throw new IOException(numBytes + " = numBytes < visible = "
          + visible + ", temp=" + temp);
    }
    // check volume
    final FsVolumeImpl v = (FsVolumeImpl)temp.getVolume();
    if (v == null) {
      throw new IOException("r.getVolume() = null, temp="  + temp);
    }
    
    // move block files to the rbw directory
    BlockPoolSlice bpslice = v.getBlockPoolSlice(b.getBlockPoolId());
    final File dest = moveBlockFiles(b.getLocalBlock(), temp.getBlockFile(), 
        bpslice.getRbwDir());
    // create RBW
    final ReplicaBeingWritten rbw = new ReplicaBeingWritten(
        blockId, numBytes, expectedGs,
        v, dest.getParentFile(), Thread.currentThread(), 0);
    rbw.setBytesAcked(visible);
    // overwrite the RBW in the volume map
    volumeMap.add(b.getBlockPoolId(), rbw);
    return rbw;
  }

  @Override // FsDatasetSpi
  public ReplicaHandler createTemporary(
      StorageType storageType, ExtendedBlock b) throws IOException {
    long startTimeMs = Time.monotonicNow();
    long writerStopTimeoutMs = datanode.getDnConf().getXceiverStopTimeout();
    ReplicaInfo lastFoundReplicaInfo = null;
    do {
      synchronized (this) {
        ReplicaInfo currentReplicaInfo =
            volumeMap.get(b.getBlockPoolId(), b.getBlockId());
        if (currentReplicaInfo == lastFoundReplicaInfo) {
          if (lastFoundReplicaInfo != null) {
            invalidate(b.getBlockPoolId(), new Block[] { lastFoundReplicaInfo });
          }
          FsVolumeReference ref =
              volumes.getNextVolume(storageType, b.getNumBytes());
          FsVolumeImpl v = (FsVolumeImpl) ref.getVolume();
          // create a temporary file to hold block in the designated volume
          File f;
          try {
            f = v.createTmpFile(b.getBlockPoolId(), b.getLocalBlock());
          } catch (IOException e) {
            IOUtils.cleanup(null, ref);
            throw e;
          }
          ReplicaInPipeline newReplicaInfo =
              new ReplicaInPipeline(b.getBlockId(), b.getGenerationStamp(), v,
                  f.getParentFile(), b.getLocalBlock().getNumBytes());
          volumeMap.add(b.getBlockPoolId(), newReplicaInfo);
          return new ReplicaHandler(newReplicaInfo, ref);
        } else {
          if (!(currentReplicaInfo.getGenerationStamp() < b
              .getGenerationStamp() && currentReplicaInfo instanceof ReplicaInPipeline)) {
            throw new ReplicaAlreadyExistsException("Block " + b
                + " already exists in state " + currentReplicaInfo.getState()
                + " and thus cannot be created.");
          }
          lastFoundReplicaInfo = currentReplicaInfo;
        }
      }

      // Hang too long, just bail out. This is not supposed to happen.
      long writerStopMs = Time.monotonicNow() - startTimeMs;
      if (writerStopMs > writerStopTimeoutMs) {
        LOG.warn("Unable to stop existing writer for block " + b + " after " 
            + writerStopMs + " miniseconds.");
        throw new IOException("Unable to stop existing writer for block " + b
            + " after " + writerStopMs + " miniseconds.");
      }

      // Stop the previous writer
      ((ReplicaInPipeline) lastFoundReplicaInfo)
          .stopWriter(writerStopTimeoutMs);
    } while (true);
  }

  /**
   * Sets the offset in the meta file so that the
   * last checksum will be overwritten.
   */
  @Override // FsDatasetSpi
  public void adjustCrcChannelPosition(ExtendedBlock b, ReplicaOutputStreams streams, 
      int checksumSize) throws IOException {
    FileOutputStream file = (FileOutputStream)streams.getChecksumOut();
    FileChannel channel = file.getChannel();
    long oldPos = channel.position();
    long newPos = oldPos - checksumSize;
    if (LOG.isDebugEnabled()) {
      LOG.debug("Changing meta file offset of block " + b + " from " +
          oldPos + " to " + newPos);
    }
    channel.position(newPos);
  }

  //
  // REMIND - mjc - eventually we should have a timeout system
  // in place to clean up block files left by abandoned clients.
  // We should have some timer in place, so that if a blockfile
  // is created but non-valid, and has been idle for >48 hours,
  // we can GC it safely.
  //

  /**
   * Complete the block write!
   */
  @Override // FsDatasetSpi
  public synchronized void finalizeBlock(ExtendedBlock b) throws IOException {
    if (Thread.interrupted()) {
      // Don't allow data modifications from interrupted threads
      throw new IOException("Cannot finalize block from Interrupted Thread");
    }
    ReplicaInfo replicaInfo = getReplicaInfo(b);
    if (replicaInfo.getState() == ReplicaState.FINALIZED) {
      // this is legal, when recovery happens on a file that has
      // been opened for append but never modified
      return;
    }
    finalizeReplica(b.getBlockPoolId(), replicaInfo);
  }
  
  private synchronized FinalizedReplica finalizeReplica(String bpid,
      ReplicaInfo replicaInfo) throws IOException {
    FinalizedReplica newReplicaInfo = null;
    if (replicaInfo.getState() == ReplicaState.RUR &&
       ((ReplicaUnderRecovery)replicaInfo).getOriginalReplica().getState() == 
         ReplicaState.FINALIZED) {
      newReplicaInfo = (FinalizedReplica)
             ((ReplicaUnderRecovery)replicaInfo).getOriginalReplica();
    } else {
      FsVolumeImpl v = (FsVolumeImpl)replicaInfo.getVolume();
      File f = replicaInfo.getBlockFile();
      if (v == null) {
        throw new IOException("No volume for temporary file " + f + 
            " for block " + replicaInfo);
      }

      File dest = v.addFinalizedBlock(
          bpid, replicaInfo, f, replicaInfo.getBytesReserved());
      newReplicaInfo = new FinalizedReplica(replicaInfo, v, dest.getParentFile());

      if (v.isTransientStorage()) {
        releaseLockedMemory(
            replicaInfo.getOriginalBytesReserved() - replicaInfo.getNumBytes(),
            false);
        ramDiskReplicaTracker.addReplica(
            bpid, replicaInfo.getBlockId(), v, replicaInfo.getNumBytes());
        datanode.getMetrics().addRamDiskBytesWrite(replicaInfo.getNumBytes());
      }
    }
    volumeMap.add(bpid, newReplicaInfo);

    return newReplicaInfo;
  }

  /**
   * Remove the temporary block file (if any)
   */
  @Override // FsDatasetSpi
  public synchronized void unfinalizeBlock(ExtendedBlock b) throws IOException {
    ReplicaInfo replicaInfo = volumeMap.get(b.getBlockPoolId(), 
        b.getLocalBlock());
    if (replicaInfo != null && replicaInfo.getState() == ReplicaState.TEMPORARY) {
      // remove from volumeMap
      volumeMap.remove(b.getBlockPoolId(), b.getLocalBlock());

      // delete the on-disk temp file
      if (delBlockFromDisk(replicaInfo.getBlockFile(), 
          replicaInfo.getMetaFile(), b.getLocalBlock())) {
        LOG.warn("Block " + b + " unfinalized and removed. " );
      }
      if (replicaInfo.getVolume().isTransientStorage()) {
        ramDiskReplicaTracker.discardReplica(b.getBlockPoolId(), b.getBlockId(), true);
      }
    }
  }

  /**
   * Remove a block from disk
   * @param blockFile block file
   * @param metaFile block meta file
   * @param b a block
   * @return true if on-disk files are deleted; false otherwise
   */
  private boolean delBlockFromDisk(File blockFile, File metaFile, Block b) {
    if (blockFile == null) {
      LOG.warn("No file exists for block: " + b);
      return true;
    }
    
    if (!blockFile.delete()) {
      LOG.warn("Not able to delete the block file: " + blockFile);
      return false;
    } else { // remove the meta file
      if (metaFile != null && !metaFile.delete()) {
        LOG.warn("Not able to delete the meta block file: " + metaFile);
        return false;
      }
    }
    return true;
  }

  @Override // FsDatasetSpi
  public List<Long> getCacheReport(String bpid) {
    return cacheManager.getCachedBlocks(bpid);
  }

  @Override
  public Map<DatanodeStorage, BlockListAsLongs> getBlockReports(String bpid) {
    Map<DatanodeStorage, BlockListAsLongs> blockReportsMap =
        new HashMap<DatanodeStorage, BlockListAsLongs>();

    Map<String, BlockListAsLongs.Builder> builders =
        new HashMap<String, BlockListAsLongs.Builder>();

    List<FsVolumeImpl> curVolumes = volumes.getVolumes();
    for (FsVolumeSpi v : curVolumes) {
      builders.put(v.getStorageID(), BlockListAsLongs.builder());
    }

    synchronized(this) {
      for (ReplicaInfo b : volumeMap.replicas(bpid)) {
        switch(b.getState()) {
          case FINALIZED:
          case RBW:
          case RWR:
            builders.get(b.getVolume().getStorageID()).add(b);
            break;
          case RUR:
            ReplicaUnderRecovery rur = (ReplicaUnderRecovery)b;
            builders.get(rur.getVolume().getStorageID())
                .add(rur.getOriginalReplica());
            break;
          case TEMPORARY:
            break;
          default:
            assert false : "Illegal ReplicaInfo state.";
        }
      }
    }

    for (FsVolumeImpl v : curVolumes) {
      blockReportsMap.put(v.toDatanodeStorage(),
                          builders.get(v.getStorageID()).build());
    }

    return blockReportsMap;
  }

  /**
   * Get the list of finalized blocks from in-memory blockmap for a block pool.
   */
  @Override
  public synchronized List<FinalizedReplica> getFinalizedBlocks(String bpid) {
    ArrayList<FinalizedReplica> finalized =
        new ArrayList<FinalizedReplica>(volumeMap.size(bpid));
    for (ReplicaInfo b : volumeMap.replicas(bpid)) {
      if(b.getState() == ReplicaState.FINALIZED) {
        finalized.add(new FinalizedReplica((FinalizedReplica)b));
      }
    }
    return finalized;
  }

  /**
   * Get the list of finalized blocks from in-memory blockmap for a block pool.
   */
  @Override
  public synchronized List<FinalizedReplica> getFinalizedBlocksOnPersistentStorage(String bpid) {
    ArrayList<FinalizedReplica> finalized =
        new ArrayList<FinalizedReplica>(volumeMap.size(bpid));
    for (ReplicaInfo b : volumeMap.replicas(bpid)) {
      if(!b.getVolume().isTransientStorage() &&
         b.getState() == ReplicaState.FINALIZED) {
        finalized.add(new FinalizedReplica((FinalizedReplica)b));
      }
    }
    return finalized;
  }

  /**
   * Check if a block is valid.
   *
   * @param b           The block to check.
   * @param minLength   The minimum length that the block must have.  May be 0.
   * @param state       If this is null, it is ignored.  If it is non-null, we
   *                        will check that the replica has this state.
   *
   * @throws ReplicaNotFoundException          If the replica is not found 
   *
   * @throws UnexpectedReplicaStateException   If the replica is not in the 
   *                                             expected state.
   * @throws FileNotFoundException             If the block file is not found or there
   *                                              was an error locating it.
   * @throws EOFException                      If the replica length is too short.
   * 
   * @throws IOException                       May be thrown from the methods called. 
   */
  @Override // FsDatasetSpi
  public void checkBlock(ExtendedBlock b, long minLength, ReplicaState state)
      throws ReplicaNotFoundException, UnexpectedReplicaStateException,
      FileNotFoundException, EOFException, IOException {
    final ReplicaInfo replicaInfo = volumeMap.get(b.getBlockPoolId(), 
        b.getLocalBlock());
    if (replicaInfo == null) {
      throw new ReplicaNotFoundException(b);
    }
    if (replicaInfo.getState() != state) {
      throw new UnexpectedReplicaStateException(b,state);
    }
    if (!replicaInfo.getBlockFile().exists()) {
      throw new FileNotFoundException(replicaInfo.getBlockFile().getPath());
    }
    long onDiskLength = getLength(b);
    if (onDiskLength < minLength) {
      throw new EOFException(b + "'s on-disk length " + onDiskLength
          + " is shorter than minLength " + minLength);
    }
  }

  /**
   * Check whether the given block is a valid one.
   * valid means finalized
   */
  @Override // FsDatasetSpi
  public boolean isValidBlock(ExtendedBlock b) {
    return isValid(b, ReplicaState.FINALIZED);
  }
  
  /**
   * Check whether the given block is a valid RBW.
   */
  @Override // {@link FsDatasetSpi}
  public boolean isValidRbw(final ExtendedBlock b) {
    return isValid(b, ReplicaState.RBW);
  }

  /** Does the block exist and have the given state? */
  private boolean isValid(final ExtendedBlock b, final ReplicaState state) {
    try {
      checkBlock(b, 0, state);
    } catch (IOException e) {
      return false;
    }
    return true;
  }

  /**
   * Find the file corresponding to the block and return it if it exists.
   */
  File validateBlockFile(String bpid, long blockId) {
    //Should we check for metadata file too?
    final File f;
    synchronized(this) {
      f = getFile(bpid, blockId, false);
    }
    
    if(f != null ) {
      if(f.exists())
        return f;
   
      // if file is not null, but doesn't exist - possibly disk failed
      datanode.checkDiskErrorAsync();
    }
    
    if (LOG.isDebugEnabled()) {
      LOG.debug("blockId=" + blockId + ", f=" + f);
    }
    return null;
  }

  /** Check the files of a replica. */
  static void checkReplicaFiles(final ReplicaInfo r) throws IOException {
    //check replica's file
    final File f = r.getBlockFile();
    if (!f.exists()) {
      throw new FileNotFoundException("File " + f + " not found, r=" + r);
    }
    if (r.getBytesOnDisk() != f.length()) {
      throw new IOException("File length mismatched.  The length of "
          + f + " is " + f.length() + " but r=" + r);
    }

    //check replica's meta file
    final File metafile = FsDatasetUtil.getMetaFile(f, r.getGenerationStamp());
    if (!metafile.exists()) {
      throw new IOException("Metafile " + metafile + " does not exist, r=" + r);
    }
    if (metafile.length() == 0) {
      throw new IOException("Metafile " + metafile + " is empty, r=" + r);
    }
  }

  /**
   * We're informed that a block is no longer valid. Delete it.
   */
  @Override // FsDatasetSpi
  public void invalidate(String bpid, Block invalidBlks[]) throws IOException {
    final List<String> errors = new ArrayList<String>();
    for (int i = 0; i < invalidBlks.length; i++) {
      final File f;
      final FsVolumeImpl v;
      synchronized (this) {
        final ReplicaInfo info = volumeMap.get(bpid, invalidBlks[i]);
        if (info == null) {
          // It is okay if the block is not found -- it may be deleted earlier.
          LOG.info("Failed to delete replica " + invalidBlks[i]
              + ": ReplicaInfo not found.");
          continue;
        }
        if (info.getGenerationStamp() != invalidBlks[i].getGenerationStamp()) {
          errors.add("Failed to delete replica " + invalidBlks[i]
              + ": GenerationStamp not matched, info=" + info);
          continue;
        }
        f = info.getBlockFile();
        v = (FsVolumeImpl)info.getVolume();
        if (v == null) {
          errors.add("Failed to delete replica " + invalidBlks[i]
              +  ". No volume for this replica, file=" + f);
          continue;
        }
        File parent = f.getParentFile();
        if (parent == null) {
          errors.add("Failed to delete replica " + invalidBlks[i]
              +  ". Parent not found for file " + f);
          continue;
        }
        ReplicaInfo removing = volumeMap.remove(bpid, invalidBlks[i]);
        addDeletingBlock(bpid, removing.getBlockId());
        if (LOG.isDebugEnabled()) {
          LOG.debug("Block file " + removing.getBlockFile().getName()
              + " is to be deleted");
        }
      }

      if (v.isTransientStorage()) {
        RamDiskReplica replicaInfo =
          ramDiskReplicaTracker.getReplica(bpid, invalidBlks[i].getBlockId());
        if (replicaInfo != null) {
          if (!replicaInfo.getIsPersisted()) {
            datanode.getMetrics().incrRamDiskBlocksDeletedBeforeLazyPersisted();
          }
          ramDiskReplicaTracker.discardReplica(replicaInfo.getBlockPoolId(),
            replicaInfo.getBlockId(), true);
        }
      }

      // If a DFSClient has the replica in its cache of short-circuit file
      // descriptors (and the client is using ShortCircuitShm), invalidate it.
      datanode.getShortCircuitRegistry().processBlockInvalidation(
                new ExtendedBlockId(invalidBlks[i].getBlockId(), bpid));

      // If the block is cached, start uncaching it.
      cacheManager.uncacheBlock(bpid, invalidBlks[i].getBlockId());

      // Delete the block asynchronously to make sure we can do it fast enough.
      // It's ok to unlink the block file before the uncache operation
      // finishes.
      try {
        asyncDiskService.deleteAsync(v.obtainReference(), f,
            FsDatasetUtil.getMetaFile(f, invalidBlks[i].getGenerationStamp()),
            new ExtendedBlock(bpid, invalidBlks[i]),
            dataStorage.getTrashDirectoryForBlockFile(bpid, f));
      } catch (ClosedChannelException e) {
        LOG.warn("Volume " + v + " is closed, ignore the deletion task for " +
            "block " + invalidBlks[i]);
      }
    }
    if (!errors.isEmpty()) {
      StringBuilder b = new StringBuilder("Failed to delete ")
        .append(errors.size()).append(" (out of ").append(invalidBlks.length)
        .append(") replica(s):");
      for(int i = 0; i < errors.size(); i++) {
        b.append("\n").append(i).append(") ").append(errors.get(i));
      }
      throw new IOException(b.toString());
    }
  }

  /**
   * Invalidate a block but does not delete the actual on-disk block file.
   *
   * It should only be used when deactivating disks.
   *
   * @param bpid the block pool ID.
   * @param block The block to be invalidated.
   */
  public void invalidate(String bpid, ReplicaInfo block) {
    // If a DFSClient has the replica in its cache of short-circuit file
    // descriptors (and the client is using ShortCircuitShm), invalidate it.
    datanode.getShortCircuitRegistry().processBlockInvalidation(
        new ExtendedBlockId(block.getBlockId(), bpid));

    // If the block is cached, start uncaching it.
    cacheManager.uncacheBlock(bpid, block.getBlockId());

    datanode.notifyNamenodeDeletedBlock(new ExtendedBlock(bpid, block),
        block.getStorageUuid());
  }

  /**
   * Asynchronously attempts to cache a single block via {@link FsDatasetCache}.
   */
  private void cacheBlock(String bpid, long blockId) {
    FsVolumeImpl volume;
    String blockFileName;
    long length, genstamp;
    Executor volumeExecutor;

    synchronized (this) {
      ReplicaInfo info = volumeMap.get(bpid, blockId);
      boolean success = false;
      try {
        if (info == null) {
          LOG.warn("Failed to cache block with id " + blockId + ", pool " +
              bpid + ": ReplicaInfo not found.");
          return;
        }
        if (info.getState() != ReplicaState.FINALIZED) {
          LOG.warn("Failed to cache block with id " + blockId + ", pool " +
              bpid + ": replica is not finalized; it is in state " +
              info.getState());
          return;
        }
        try {
          volume = (FsVolumeImpl)info.getVolume();
          if (volume == null) {
            LOG.warn("Failed to cache block with id " + blockId + ", pool " +
                bpid + ": volume not found.");
            return;
          }
        } catch (ClassCastException e) {
          LOG.warn("Failed to cache block with id " + blockId +
              ": volume was not an instance of FsVolumeImpl.");
          return;
        }
        if (volume.isTransientStorage()) {
          LOG.warn("Caching not supported on block with id " + blockId +
              " since the volume is backed by RAM.");
          return;
        }
        success = true;
      } finally {
        if (!success) {
          cacheManager.numBlocksFailedToCache.incrementAndGet();
        }
      }
      blockFileName = info.getBlockFile().getAbsolutePath();
      length = info.getVisibleLength();
      genstamp = info.getGenerationStamp();
      volumeExecutor = volume.getCacheExecutor();
    }
    cacheManager.cacheBlock(blockId, bpid, 
        blockFileName, length, genstamp, volumeExecutor);
  }

  @Override
  public boolean isCachingSupported() {
    return true;
  }

  @Override // FsDatasetSpi
  public void cache(String bpid, long[] blockIds) {
    for (int i=0; i < blockIds.length; i++) {
      cacheBlock(bpid, blockIds[i]);
    }
  }

  @Override // FsDatasetSpi
  public void uncache(String bpid, long[] blockIds) {
    for (int i=0; i < blockIds.length; i++) {
      cacheManager.uncacheBlock(bpid, blockIds[i]);
    }
  }

  @Override
  public boolean isCached(String bpid, long blockId) {
    return cacheManager.isCached(bpid, blockId);
  }

  @Override // FsDatasetSpi
  public synchronized boolean contains(final ExtendedBlock block) {
    final long blockId = block.getLocalBlock().getBlockId();
    return getFile(block.getBlockPoolId(), blockId, false) != null;
  }

  /**
   * Turn the block identifier into a filename
   * @param bpid Block pool Id
   * @param blockId a block's id
   * @return on disk data file path; null if the replica does not exist
   */
  File getFile(final String bpid, final long blockId, boolean touch) {
    ReplicaInfo info = volumeMap.get(bpid, blockId);
    if (info != null) {
      if (touch && info.getVolume().isTransientStorage()) {
        ramDiskReplicaTracker.touch(bpid, blockId);
        datanode.getMetrics().incrRamDiskBlocksReadHits();
      }
      return info.getBlockFile();
    }
    return null;    
  }

  /**
   * check if a data directory is healthy
   *
   * if some volumes failed - the caller must emove all the blocks that belong
   * to these failed volumes.
   * @return the failed volumes. Returns null if no volume failed.
   */
  @Override // FsDatasetSpi
  public Set<File> checkDataDir() {
   return volumes.checkDirs();
  }
    

  @Override // FsDatasetSpi
  public String toString() {
    return "FSDataset{dirpath='"+volumes+"'}";
  }

  private ObjectName mbeanName;
  
  /**
   * Register the FSDataset MBean using the name
   *        "hadoop:service=DataNode,name=FSDatasetState-<datanodeUuid>"
   */
  void registerMBean(final String datanodeUuid) {
    // We wrap to bypass standard mbean naming convetion.
    // This wraping can be removed in java 6 as it is more flexible in 
    // package naming for mbeans and their impl.
    try {
      StandardMBean bean = new StandardMBean(this,FSDatasetMBean.class);
      mbeanName = MBeans.register("DataNode", "FSDatasetState-" + datanodeUuid, bean);
    } catch (NotCompliantMBeanException e) {
      LOG.warn("Error registering FSDatasetState MBean", e);
    }
    LOG.info("Registered FSDatasetState MBean");
  }

  @Override // FsDatasetSpi
  public void shutdown() {
    fsRunning = false;

    if (lazyWriter != null) {
      ((LazyWriter) lazyWriter.getRunnable()).stop();
      lazyWriter.interrupt();
    }

    if (mbeanName != null) {
      MBeans.unregister(mbeanName);
    }
    
    if (asyncDiskService != null) {
      asyncDiskService.shutdown();
    }

    if (asyncLazyPersistService != null) {
      asyncLazyPersistService.shutdown();
    }
    
    if(volumes != null) {
      volumes.shutdown();
    }

    if (lazyWriter != null) {
      try {
        lazyWriter.join();
      } catch (InterruptedException ie) {
        LOG.warn("FsDatasetImpl.shutdown ignoring InterruptedException " +
                     "from LazyWriter.join");
      }
    }
  }

  @Override // FSDatasetMBean
  public String getStorageInfo() {
    return toString();
  }

  /**
   * Reconcile the difference between blocks on the disk and blocks in
   * volumeMap
   *
   * Check the given block for inconsistencies. Look at the
   * current state of the block and reconcile the differences as follows:
   * <ul>
   * <li>If the block file is missing, delete the block from volumeMap</li>
   * <li>If the block file exists and the block is missing in volumeMap,
   * add the block to volumeMap <li>
   * <li>If generation stamp does not match, then update the block with right
   * generation stamp</li>
   * <li>If the block length in memory does not match the actual block file length
   * then mark the block as corrupt and update the block length in memory</li>
   * <li>If the file in {@link ReplicaInfo} does not match the file on
   * the disk, update {@link ReplicaInfo} with the correct file</li>
   * </ul>
   *
   * @param blockId Block that differs
   * @param diskFile Block file on the disk
   * @param diskMetaFile Metadata file from on the disk
   * @param vol Volume of the block file
   */
  @Override
  public void checkAndUpdate(String bpid, long blockId, File diskFile,
      File diskMetaFile, FsVolumeSpi vol) throws IOException {
    Block corruptBlock = null;
    ReplicaInfo memBlockInfo;
    synchronized (this) {
      memBlockInfo = volumeMap.get(bpid, blockId);
      if (memBlockInfo != null && memBlockInfo.getState() != ReplicaState.FINALIZED) {
        // Block is not finalized - ignore the difference
        return;
      }

      final long diskGS = diskMetaFile != null && diskMetaFile.exists() ?
          Block.getGenerationStamp(diskMetaFile.getName()) :
            HdfsConstants.GRANDFATHER_GENERATION_STAMP;

      if (diskFile == null || !diskFile.exists()) {
        if (memBlockInfo == null) {
          // Block file does not exist and block does not exist in memory
          // If metadata file exists then delete it
          if (diskMetaFile != null && diskMetaFile.exists()
              && diskMetaFile.delete()) {
            LOG.warn("Deleted a metadata file without a block "
                + diskMetaFile.getAbsolutePath());
          }
          return;
        }
        if (!memBlockInfo.getBlockFile().exists()) {
          // Block is in memory and not on the disk
          // Remove the block from volumeMap
          volumeMap.remove(bpid, blockId);
          if (vol.isTransientStorage()) {
            ramDiskReplicaTracker.discardReplica(bpid, blockId, true);
          }
          LOG.warn("Removed block " + blockId
              + " from memory with missing block file on the disk");
          // Finally remove the metadata file
          if (diskMetaFile != null && diskMetaFile.exists()
              && diskMetaFile.delete()) {
            LOG.warn("Deleted a metadata file for the deleted block "
                + diskMetaFile.getAbsolutePath());
          }
        }
        return;
      }
      /*
       * Block file exists on the disk
       */
      if (memBlockInfo == null) {
        // Block is missing in memory - add the block to volumeMap
        ReplicaInfo diskBlockInfo = new FinalizedReplica(blockId, 
            diskFile.length(), diskGS, vol, diskFile.getParentFile());
        volumeMap.add(bpid, diskBlockInfo);
        if (vol.isTransientStorage()) {
          long lockedBytesReserved =
              cacheManager.reserve(diskBlockInfo.getNumBytes()) > 0 ?
                  diskBlockInfo.getNumBytes() : 0;
          ramDiskReplicaTracker.addReplica(
              bpid, blockId, (FsVolumeImpl) vol, lockedBytesReserved);
        }
        LOG.warn("Added missing block to memory " + diskBlockInfo);
        return;
      }
      /*
       * Block exists in volumeMap and the block file exists on the disk
       */
      // Compare block files
      File memFile = memBlockInfo.getBlockFile();
      if (memFile.exists()) {
        if (memFile.compareTo(diskFile) != 0) {
          if (diskMetaFile.exists()) {
            if (memBlockInfo.getMetaFile().exists()) {
              // We have two sets of block+meta files. Decide which one to
              // keep.
              ReplicaInfo diskBlockInfo = new FinalizedReplica(
                  blockId, diskFile.length(), diskGS, vol, diskFile.getParentFile());
              ((FsVolumeImpl) vol).getBlockPoolSlice(bpid).resolveDuplicateReplicas(
                  memBlockInfo, diskBlockInfo, volumeMap);
            }
          } else {
            if (!diskFile.delete()) {
              LOG.warn("Failed to delete " + diskFile + ". Will retry on next scan");
            }
          }
        }
      } else {
        // Block refers to a block file that does not exist.
        // Update the block with the file found on the disk. Since the block
        // file and metadata file are found as a pair on the disk, update
        // the block based on the metadata file found on the disk
        LOG.warn("Block file in volumeMap "
            + memFile.getAbsolutePath()
            + " does not exist. Updating it to the file found during scan "
            + diskFile.getAbsolutePath());
        memBlockInfo.setDir(diskFile.getParentFile());
        memFile = diskFile;

        LOG.warn("Updating generation stamp for block " + blockId
            + " from " + memBlockInfo.getGenerationStamp() + " to " + diskGS);
        memBlockInfo.setGenerationStamp(diskGS);
      }

      // Compare generation stamp
      if (memBlockInfo.getGenerationStamp() != diskGS) {
        File memMetaFile = FsDatasetUtil.getMetaFile(diskFile, 
            memBlockInfo.getGenerationStamp());
        if (memMetaFile.exists()) {
          if (memMetaFile.compareTo(diskMetaFile) != 0) {
            LOG.warn("Metadata file in memory "
                + memMetaFile.getAbsolutePath()
                + " does not match file found by scan "
                + (diskMetaFile == null? null: diskMetaFile.getAbsolutePath()));
          }
        } else {
          // Metadata file corresponding to block in memory is missing
          // If metadata file found during the scan is on the same directory
          // as the block file, then use the generation stamp from it
          long gs = diskMetaFile != null && diskMetaFile.exists()
              && diskMetaFile.getParent().equals(memFile.getParent()) ? diskGS
              : HdfsConstants.GRANDFATHER_GENERATION_STAMP;

          LOG.warn("Updating generation stamp for block " + blockId
              + " from " + memBlockInfo.getGenerationStamp() + " to " + gs);

          memBlockInfo.setGenerationStamp(gs);
        }
      }

      // Compare block size
      if (memBlockInfo.getNumBytes() != memFile.length()) {
        // Update the length based on the block file
        corruptBlock = new Block(memBlockInfo);
        LOG.warn("Updating size of block " + blockId + " from "
            + memBlockInfo.getNumBytes() + " to " + memFile.length());
        memBlockInfo.setNumBytes(memFile.length());
      }
    }

    // Send corrupt block report outside the lock
    if (corruptBlock != null) {
      LOG.warn("Reporting the block " + corruptBlock
          + " as corrupt due to length mismatch");
      try {
        datanode.reportBadBlocks(new ExtendedBlock(bpid, corruptBlock));  
      } catch (IOException e) {
        LOG.warn("Failed to repot bad block " + corruptBlock, e);
      }
    }
  }

  /**
   * @deprecated use {@link #fetchReplicaInfo(String, long)} instead.
   */
  @Override // FsDatasetSpi
  @Deprecated
  public ReplicaInfo getReplica(String bpid, long blockId) {
    return volumeMap.get(bpid, blockId);
  }

  @Override 
  public synchronized String getReplicaString(String bpid, long blockId) {
    final Replica r = volumeMap.get(bpid, blockId);
    return r == null? "null": r.toString();
  }

  @Override // FsDatasetSpi
  public synchronized ReplicaRecoveryInfo initReplicaRecovery(
      RecoveringBlock rBlock) throws IOException {
    return initReplicaRecovery(rBlock.getBlock().getBlockPoolId(), volumeMap,
        rBlock.getBlock().getLocalBlock(), rBlock.getNewGenerationStamp(),
        datanode.getDnConf().getXceiverStopTimeout());
  }

  /** static version of {@link #initReplicaRecovery(RecoveringBlock)}. */
  static ReplicaRecoveryInfo initReplicaRecovery(String bpid, ReplicaMap map,
      Block block, long recoveryId, long xceiverStopTimeout) throws IOException {
    final ReplicaInfo replica = map.get(bpid, block.getBlockId());
    LOG.info("initReplicaRecovery: " + block + ", recoveryId=" + recoveryId
        + ", replica=" + replica);

    //check replica
    if (replica == null) {
      return null;
    }

    //stop writer if there is any
    if (replica instanceof ReplicaInPipeline) {
      final ReplicaInPipeline rip = (ReplicaInPipeline)replica;
      rip.stopWriter(xceiverStopTimeout);

      //check replica bytes on disk.
      if (rip.getBytesOnDisk() < rip.getVisibleLength()) {
        throw new IOException("THIS IS NOT SUPPOSED TO HAPPEN:"
            + " getBytesOnDisk() < getVisibleLength(), rip=" + rip);
      }

      //check the replica's files
      checkReplicaFiles(rip);
    }

    //check generation stamp
    if (replica.getGenerationStamp() < block.getGenerationStamp()) {
      throw new IOException(
          "replica.getGenerationStamp() < block.getGenerationStamp(), block="
          + block + ", replica=" + replica);
    }

    //check recovery id
    if (replica.getGenerationStamp() >= recoveryId) {
      throw new IOException("THIS IS NOT SUPPOSED TO HAPPEN:"
          + " replica.getGenerationStamp() >= recoveryId = " + recoveryId
          + ", block=" + block + ", replica=" + replica);
    }

    //check RUR
    final ReplicaUnderRecovery rur;
    if (replica.getState() == ReplicaState.RUR) {
      rur = (ReplicaUnderRecovery)replica;
      if (rur.getRecoveryID() >= recoveryId) {
        throw new RecoveryInProgressException(
            "rur.getRecoveryID() >= recoveryId = " + recoveryId
            + ", block=" + block + ", rur=" + rur);
      }
      final long oldRecoveryID = rur.getRecoveryID();
      rur.setRecoveryID(recoveryId);
      LOG.info("initReplicaRecovery: update recovery id for " + block
          + " from " + oldRecoveryID + " to " + recoveryId);
    }
    else {
      rur = new ReplicaUnderRecovery(replica, recoveryId);
      map.add(bpid, rur);
      LOG.info("initReplicaRecovery: changing replica state for "
          + block + " from " + replica.getState()
          + " to " + rur.getState());
    }
    return rur.createInfo();
  }

  @Override // FsDatasetSpi
  public synchronized String updateReplicaUnderRecovery(
                                    final ExtendedBlock oldBlock,
                                    final long recoveryId,
                                    final long newBlockId,
                                    final long newlength) throws IOException {
    //get replica
    final String bpid = oldBlock.getBlockPoolId();
    final ReplicaInfo replica = volumeMap.get(bpid, oldBlock.getBlockId());
    LOG.info("updateReplica: " + oldBlock
                 + ", recoveryId=" + recoveryId
                 + ", length=" + newlength
                 + ", replica=" + replica);

    //check replica
    if (replica == null) {
      throw new ReplicaNotFoundException(oldBlock);
    }

    //check replica state
    if (replica.getState() != ReplicaState.RUR) {
      throw new IOException("replica.getState() != " + ReplicaState.RUR
          + ", replica=" + replica);
    }

    //check replica's byte on disk
    if (replica.getBytesOnDisk() != oldBlock.getNumBytes()) {
      throw new IOException("THIS IS NOT SUPPOSED TO HAPPEN:"
          + " replica.getBytesOnDisk() != block.getNumBytes(), block="
          + oldBlock + ", replica=" + replica);
    }

    //check replica files before update
    checkReplicaFiles(replica);

    //update replica
    final FinalizedReplica finalized = updateReplicaUnderRecovery(oldBlock
        .getBlockPoolId(), (ReplicaUnderRecovery) replica, recoveryId,
        newBlockId, newlength);

    boolean copyTruncate = newBlockId != oldBlock.getBlockId();
    if(!copyTruncate) {
      assert finalized.getBlockId() == oldBlock.getBlockId()
          && finalized.getGenerationStamp() == recoveryId
          && finalized.getNumBytes() == newlength
          : "Replica information mismatched: oldBlock=" + oldBlock
              + ", recoveryId=" + recoveryId + ", newlength=" + newlength
              + ", newBlockId=" + newBlockId + ", finalized=" + finalized;
    } else {
      assert finalized.getBlockId() == oldBlock.getBlockId()
          && finalized.getGenerationStamp() == oldBlock.getGenerationStamp()
          && finalized.getNumBytes() == oldBlock.getNumBytes()
          : "Finalized and old information mismatched: oldBlock=" + oldBlock
              + ", genStamp=" + oldBlock.getGenerationStamp()
              + ", len=" + oldBlock.getNumBytes()
              + ", finalized=" + finalized;
    }

    //check replica files after update
    checkReplicaFiles(finalized);

    //return storage ID
    return getVolume(new ExtendedBlock(bpid, finalized)).getStorageID();
  }

  private FinalizedReplica updateReplicaUnderRecovery(
                                          String bpid,
                                          ReplicaUnderRecovery rur,
                                          long recoveryId,
                                          long newBlockId,
                                          long newlength) throws IOException {
    //check recovery id
    if (rur.getRecoveryID() != recoveryId) {
      throw new IOException("rur.getRecoveryID() != recoveryId = " + recoveryId
          + ", rur=" + rur);
    }

    boolean copyOnTruncate = newBlockId > 0L && rur.getBlockId() != newBlockId;
    File blockFile;
    File metaFile;
    // bump rur's GS to be recovery id
    if(!copyOnTruncate) {
      bumpReplicaGS(rur, recoveryId);
      blockFile = rur.getBlockFile();
      metaFile = rur.getMetaFile();
    } else {
      File[] copiedReplicaFiles =
          copyReplicaWithNewBlockIdAndGS(rur, bpid, newBlockId, recoveryId);
      blockFile = copiedReplicaFiles[1];
      metaFile = copiedReplicaFiles[0];
    }

    //update length
    if (rur.getNumBytes() < newlength) {
      throw new IOException("rur.getNumBytes() < newlength = " + newlength
          + ", rur=" + rur);
    }
    if (rur.getNumBytes() > newlength) {
      rur.breakHardLinksIfNeeded();
      truncateBlock(blockFile, metaFile, rur.getNumBytes(), newlength);
      if(!copyOnTruncate) {
        // update RUR with the new length
        rur.setNumBytes(newlength);
      } else {
        // Copying block to a new block with new blockId.
        // Not truncating original block.
        FsVolumeSpi volume = rur.getVolume();
        String blockPath = blockFile.getAbsolutePath();
        String volumePath = volume.getBasePath();
        assert blockPath.startsWith(volumePath) :
            "New block file: " + blockPath + " must be on " +
                "same volume as recovery replica: " + volumePath;
        ReplicaBeingWritten newReplicaInfo = new ReplicaBeingWritten(
            newBlockId, recoveryId, volume, blockFile.getParentFile(),
            newlength);
        newReplicaInfo.setNumBytes(newlength);
        volumeMap.add(bpid, newReplicaInfo);
        finalizeReplica(bpid, newReplicaInfo);
      }
   }

    // finalize the block
    return finalizeReplica(bpid, rur);
  }

  private File[] copyReplicaWithNewBlockIdAndGS(
      ReplicaUnderRecovery replicaInfo, String bpid, long newBlkId, long newGS)
      throws IOException {
    String blockFileName = Block.BLOCK_FILE_PREFIX + newBlkId;
    FsVolumeImpl v = (FsVolumeImpl) replicaInfo.getVolume();
    final File tmpDir = v.getBlockPoolSlice(bpid).getTmpDir();
    final File destDir = DatanodeUtil.idToBlockDir(tmpDir, newBlkId);
    final File dstBlockFile = new File(destDir, blockFileName);
    final File dstMetaFile = FsDatasetUtil.getMetaFile(dstBlockFile, newGS);
    return copyBlockFiles(replicaInfo.getMetaFile(),
        replicaInfo.getBlockFile(),
        dstMetaFile, dstBlockFile, true, smallBufferSize, conf);
  }

  @Override // FsDatasetSpi
  public synchronized long getReplicaVisibleLength(final ExtendedBlock block)
  throws IOException {
    final Replica replica = getReplicaInfo(block.getBlockPoolId(), 
        block.getBlockId());
    if (replica.getGenerationStamp() < block.getGenerationStamp()) {
      throw new IOException(
          "replica.getGenerationStamp() < block.getGenerationStamp(), block="
          + block + ", replica=" + replica);
    }
    return replica.getVisibleLength();
  }
  
  @Override
  public void addBlockPool(String bpid, Configuration conf)
      throws IOException {
    LOG.info("Adding block pool " + bpid);
    synchronized(this) {
      volumes.addBlockPool(bpid, conf);
      volumeMap.initBlockPool(bpid);
    }
    volumes.getAllVolumesMap(bpid, volumeMap, ramDiskReplicaTracker);
  }

  @Override
  public synchronized void shutdownBlockPool(String bpid) {
    LOG.info("Removing block pool " + bpid);
    Map<DatanodeStorage, BlockListAsLongs> blocksPerVolume =  getBlockReports(bpid);
    volumeMap.cleanUpBlockPool(bpid);
    volumes.removeBlockPool(bpid, blocksPerVolume);
  }
  
  /**
   * Class for representing the Datanode volume information
   */
  private static class VolumeInfo {
    final String directory;
    final long usedSpace; // size of space used by HDFS
    final long freeSpace; // size of free space excluding reserved space
    final long reservedSpace; // size of space reserved for non-HDFS
    final long reservedSpaceForReplicas; // size of space reserved RBW or
                                    // re-replication
    final long numBlocks;

    VolumeInfo(FsVolumeImpl v, long usedSpace, long freeSpace) {
      this.directory = v.toString();
      this.usedSpace = usedSpace;
      this.freeSpace = freeSpace;
      this.reservedSpace = v.getReserved();
      this.reservedSpaceForReplicas = v.getReservedForReplicas();
      this.numBlocks = v.getNumBlocks();
    }
  }  

  private Collection<VolumeInfo> getVolumeInfo() {
    Collection<VolumeInfo> info = new ArrayList<VolumeInfo>();
    for (FsVolumeImpl volume : volumes.getVolumes()) {
      long used = 0;
      long free = 0;
      try (FsVolumeReference ref = volume.obtainReference()) {
        used = volume.getDfsUsed();
        free = volume.getAvailable();
      } catch (ClosedChannelException e) {
        continue;
      } catch (IOException e) {
        LOG.warn(e.getMessage());
        used = 0;
        free = 0;
      }
      
      info.add(new VolumeInfo(volume, used, free));
    }
    return info;
  }

  @Override
  public Map<String, Object> getVolumeInfoMap() {
    final Map<String, Object> info = new HashMap<String, Object>();
    Collection<VolumeInfo> volumes = getVolumeInfo();
    for (VolumeInfo v : volumes) {
      final Map<String, Object> innerInfo = new HashMap<String, Object>();
      innerInfo.put("usedSpace", v.usedSpace);
      innerInfo.put("freeSpace", v.freeSpace);
      innerInfo.put("reservedSpace", v.reservedSpace);
      innerInfo.put("reservedSpaceForReplicas", v.reservedSpaceForReplicas);
      innerInfo.put("numBlocks", v.numBlocks);
      info.put(v.directory, innerInfo);
    }
    return info;
  }

  @Override //FsDatasetSpi
  public synchronized void deleteBlockPool(String bpid, boolean force)
      throws IOException {
    List<FsVolumeImpl> curVolumes = volumes.getVolumes();
    if (!force) {
      for (FsVolumeImpl volume : curVolumes) {
        try (FsVolumeReference ref = volume.obtainReference()) {
          if (!volume.isBPDirEmpty(bpid)) {
            LOG.warn(bpid + " has some block files, cannot delete unless forced");
            throw new IOException("Cannot delete block pool, "
                + "it contains some block files");
          }
        } catch (ClosedChannelException e) {
          // ignore.
        }
      }
    }
    for (FsVolumeImpl volume : curVolumes) {
      try (FsVolumeReference ref = volume.obtainReference()) {
        volume.deleteBPDirectories(bpid, force);
      } catch (ClosedChannelException e) {
        // ignore.
      }
    }
  }
  
  @Override // FsDatasetSpi
  public BlockLocalPathInfo getBlockLocalPathInfo(ExtendedBlock block)
      throws IOException {
    synchronized(this) {
      final Replica replica = volumeMap.get(block.getBlockPoolId(),
          block.getBlockId());
      if (replica == null) {
        throw new ReplicaNotFoundException(block);
      }
      if (replica.getGenerationStamp() < block.getGenerationStamp()) {
        throw new IOException(
            "Replica generation stamp < block generation stamp, block="
            + block + ", replica=" + replica);
      } else if (replica.getGenerationStamp() > block.getGenerationStamp()) {
        block.setGenerationStamp(replica.getGenerationStamp());
      }
    }

    File datafile = getBlockFile(block);
    File metafile = FsDatasetUtil.getMetaFile(datafile, block.getGenerationStamp());
    BlockLocalPathInfo info = new BlockLocalPathInfo(block,
        datafile.getAbsolutePath(), metafile.getAbsolutePath());
    return info;
  }

  @Override
  public void enableTrash(String bpid) {
    dataStorage.enableTrash(bpid);
  }

  @Override
  public void clearTrash(String bpid) {
    dataStorage.clearTrash(bpid);
  }

  @Override
  public boolean trashEnabled(String bpid) {
    return dataStorage.trashEnabled(bpid);
  }

  @Override
  public void setRollingUpgradeMarker(String bpid) throws IOException {
    dataStorage.setRollingUpgradeMarker(bpid);
  }

  @Override
  public void clearRollingUpgradeMarker(String bpid) throws IOException {
    dataStorage.clearRollingUpgradeMarker(bpid);
  }


  @Override
  public void onCompleteLazyPersist(String bpId, long blockId,
      long creationTime, File[] savedFiles, FsVolumeImpl targetVolume) {
    synchronized (FsDatasetImpl.this) {
      ramDiskReplicaTracker.recordEndLazyPersist(bpId, blockId, savedFiles);

      targetVolume.incDfsUsedAndNumBlocks(bpId, savedFiles[0].length()
          + savedFiles[1].length());

      // Update metrics (ignore the metadata file size)
      datanode.getMetrics().incrRamDiskBlocksLazyPersisted();
      datanode.getMetrics().incrRamDiskBytesLazyPersisted(savedFiles[1].length());
      datanode.getMetrics().addRamDiskBlocksLazyPersistWindowMs(
          Time.monotonicNow() - creationTime);

      if (LOG.isDebugEnabled()) {
        LOG.debug("LazyWriter: Finish persisting RamDisk block: "
            + " block pool Id: " + bpId + " block id: " + blockId
            + " to block file " + savedFiles[1] + " and meta file " + savedFiles[0]
            + " on target volume " + targetVolume);
      }
    }
  }

  @Override
  public void onFailLazyPersist(String bpId, long blockId) {
    RamDiskReplica block = null;
    block = ramDiskReplicaTracker.getReplica(bpId, blockId);
    if (block != null) {
      LOG.warn("Failed to save replica " + block + ". re-enqueueing it.");
      ramDiskReplicaTracker.reenqueueReplicaNotPersisted(block);
    }
  }

  @Override
  public void submitBackgroundSyncFileRangeRequest(ExtendedBlock block,
      FileDescriptor fd, long offset, long nbytes, int flags) {
    FsVolumeImpl fsVolumeImpl = this.getVolume(block);
    asyncDiskService.submitSyncFileRangeRequest(fsVolumeImpl, fd, offset,
        nbytes, flags);
  }

  private boolean ramDiskConfigured() {
    for (FsVolumeImpl v: volumes.getVolumes()){
      if (v.isTransientStorage()) {
        return true;
      }
    }
    return false;
  }

  // Add/Remove per DISK volume async lazy persist thread when RamDisk volume is
  // added or removed.
  // This should only be called when the FsDataSetImpl#volumes list is finalized.
  private void setupAsyncLazyPersistThreads() {
    for (FsVolumeImpl v: volumes.getVolumes()){
      setupAsyncLazyPersistThread(v);
    }
  }

  private void setupAsyncLazyPersistThread(final FsVolumeImpl v) {
    // Skip transient volumes
    if (v.isTransientStorage()) {
      return;
    }
    boolean ramDiskConfigured = ramDiskConfigured();
    // Add thread for DISK volume if RamDisk is configured
    if (ramDiskConfigured &&
        asyncLazyPersistService != null &&
        !asyncLazyPersistService.queryVolume(v.getCurrentDir())) {
      asyncLazyPersistService.addVolume(v.getCurrentDir());
    }

    // Remove thread for DISK volume if RamDisk is not configured
    if (!ramDiskConfigured &&
        asyncLazyPersistService != null &&
        asyncLazyPersistService.queryVolume(v.getCurrentDir())) {
      asyncLazyPersistService.removeVolume(v.getCurrentDir());
    }
  }

  private void removeOldReplica(ReplicaInfo replicaInfo,
      ReplicaInfo newReplicaInfo, File blockFile, File metaFile,
      long blockFileUsed, long metaFileUsed, final String bpid) {
    // Before deleting the files from old storage we must notify the
    // NN that the files are on the new storage. Else a blockReport from
    // the transient storage might cause the NN to think the blocks are lost.
    // Replicas must be evicted from client short-circuit caches, because the
    // storage will no longer be same, and thus will require validating
    // checksum.  This also stops a client from holding file descriptors,
    // which would prevent the OS from reclaiming the memory.
    ExtendedBlock extendedBlock =
        new ExtendedBlock(bpid, newReplicaInfo);
    datanode.getShortCircuitRegistry().processBlockInvalidation(
        ExtendedBlockId.fromExtendedBlock(extendedBlock));
    datanode.notifyNamenodeReceivedBlock(
        extendedBlock, null, newReplicaInfo.getStorageUuid());

    // Remove the old replicas
    if (blockFile.delete() || !blockFile.exists()) {
      FsVolumeImpl volume = (FsVolumeImpl) replicaInfo.getVolume();
      volume.onBlockFileDeletion(bpid, blockFileUsed);
      if (metaFile.delete() || !metaFile.exists()) {
        volume.onMetaFileDeletion(bpid, metaFileUsed);
      }
    }

    // If deletion failed then the directory scanner will cleanup the blocks
    // eventually.
  }

  class LazyWriter implements Runnable {
    private volatile boolean shouldRun = true;
    final int checkpointerInterval;

    public LazyWriter(Configuration conf) {
      this.checkpointerInterval = conf.getInt(
          DFSConfigKeys.DFS_DATANODE_LAZY_WRITER_INTERVAL_SEC,
          DFSConfigKeys.DFS_DATANODE_LAZY_WRITER_INTERVAL_DEFAULT_SEC);
    }

    /**
     * Checkpoint a pending replica to persistent storage now.
     * If we fail then move the replica to the end of the queue.
     * @return true if there is more work to be done, false otherwise.
     */
    private boolean saveNextReplica() {
      RamDiskReplica block = null;
      FsVolumeReference targetReference;
      FsVolumeImpl targetVolume;
      ReplicaInfo replicaInfo;
      boolean succeeded = false;

      try {
        block = ramDiskReplicaTracker.dequeueNextReplicaToPersist();
        if (block != null) {
          synchronized (FsDatasetImpl.this) {
            replicaInfo = volumeMap.get(block.getBlockPoolId(), block.getBlockId());

            // If replicaInfo is null, the block was either deleted before
            // it could be checkpointed or it is already on persistent storage.
            // This can occur if a second replica on persistent storage was found
            // after the lazy write was scheduled.
            if (replicaInfo != null &&
                replicaInfo.getVolume().isTransientStorage()) {
              // Pick a target volume to persist the block.
              targetReference = volumes.getNextVolume(
                  StorageType.DEFAULT, replicaInfo.getNumBytes());
              targetVolume = (FsVolumeImpl) targetReference.getVolume();

              ramDiskReplicaTracker.recordStartLazyPersist(
                  block.getBlockPoolId(), block.getBlockId(), targetVolume);

              if (LOG.isDebugEnabled()) {
                LOG.debug("LazyWriter: Start persisting RamDisk block:"
                    + " block pool Id: " + block.getBlockPoolId()
                    + " block id: " + block.getBlockId()
                    + " on target volume " + targetVolume);
              }

              asyncLazyPersistService.submitLazyPersistTask(
                  block.getBlockPoolId(), block.getBlockId(),
                  replicaInfo.getGenerationStamp(), block.getCreationTime(),
                  replicaInfo.getMetaFile(), replicaInfo.getBlockFile(),
                  targetReference);
            }
          }
        }
        succeeded = true;
      } catch(IOException ioe) {
        LOG.warn("Exception saving replica " + block, ioe);
      } finally {
        if (!succeeded && block != null) {
          LOG.warn("Failed to save replica " + block + ". re-enqueueing it.");
          onFailLazyPersist(block.getBlockPoolId(), block.getBlockId());
        }
      }
      return succeeded;
    }

    /**
     * Attempt to evict one or more transient block replicas until we
     * have at least bytesNeeded bytes free.
     */
    public void evictBlocks(long bytesNeeded) throws IOException {
      int iterations = 0;

      final long cacheCapacity = cacheManager.getCacheCapacity();

      while (iterations++ < MAX_BLOCK_EVICTIONS_PER_ITERATION &&
             (cacheCapacity - cacheManager.getCacheUsed()) < bytesNeeded) {
        RamDiskReplica replicaState = ramDiskReplicaTracker.getNextCandidateForEviction();

        if (replicaState == null) {
          break;
        }

        if (LOG.isDebugEnabled()) {
          LOG.debug("Evicting block " + replicaState);
        }

        ReplicaInfo replicaInfo, newReplicaInfo;
        File blockFile, metaFile;
        long blockFileUsed, metaFileUsed;
        final String bpid = replicaState.getBlockPoolId();

        synchronized (FsDatasetImpl.this) {
          replicaInfo = getReplicaInfo(replicaState.getBlockPoolId(),
                                       replicaState.getBlockId());
          Preconditions.checkState(replicaInfo.getVolume().isTransientStorage());
          blockFile = replicaInfo.getBlockFile();
          metaFile = replicaInfo.getMetaFile();
          blockFileUsed = blockFile.length();
          metaFileUsed = metaFile.length();
          ramDiskReplicaTracker.discardReplica(replicaState.getBlockPoolId(),
              replicaState.getBlockId(), false);

          // Move the replica from lazyPersist/ to finalized/ on
          // the target volume
          BlockPoolSlice bpSlice =
              replicaState.getLazyPersistVolume().getBlockPoolSlice(bpid);
          File newBlockFile = bpSlice.activateSavedReplica(
              replicaInfo, replicaState.getSavedMetaFile(),
              replicaState.getSavedBlockFile());

          newReplicaInfo =
              new FinalizedReplica(replicaInfo.getBlockId(),
                                   replicaInfo.getBytesOnDisk(),
                                   replicaInfo.getGenerationStamp(),
                                   replicaState.getLazyPersistVolume(),
                                   newBlockFile.getParentFile());

          // Update the volumeMap entry.
          volumeMap.add(bpid, newReplicaInfo);

          // Update metrics
          datanode.getMetrics().incrRamDiskBlocksEvicted();
          datanode.getMetrics().addRamDiskBlocksEvictionWindowMs(
              Time.monotonicNow() - replicaState.getCreationTime());
          if (replicaState.getNumReads() == 0) {
            datanode.getMetrics().incrRamDiskBlocksEvictedWithoutRead();
          }

          // Delete the block+meta files from RAM disk and release locked
          // memory.
          removeOldReplica(replicaInfo, newReplicaInfo, blockFile, metaFile,
              blockFileUsed, metaFileUsed, bpid);
        }
      }
    }

    @Override
    public void run() {
      int numSuccessiveFailures = 0;

      while (fsRunning && shouldRun) {
        try {
          numSuccessiveFailures = saveNextReplica() ? 0 : (numSuccessiveFailures + 1);

          // Sleep if we have no more work to do or if it looks like we are not
          // making any forward progress. This is to ensure that if all persist
          // operations are failing we don't keep retrying them in a tight loop.
          if (numSuccessiveFailures >= ramDiskReplicaTracker.numReplicasNotPersisted()) {
            Thread.sleep(checkpointerInterval * 1000);
            numSuccessiveFailures = 0;
          }
        } catch (InterruptedException e) {
          LOG.info("LazyWriter was interrupted, exiting");
          break;
        } catch (Exception e) {
          LOG.warn("Ignoring exception in LazyWriter:", e);
        }
      }
    }

    public void stop() {
      shouldRun = false;
    }
  }
  
  @Override
  public void setPinning(ExtendedBlock block) throws IOException {
    if (!blockPinningEnabled) {
      return;
    }

    File f = getBlockFile(block);
    Path p = new Path(f.getAbsolutePath());
    
    FsPermission oldPermission = localFS.getFileStatus(
        new Path(f.getAbsolutePath())).getPermission();
    //sticky bit is used for pinning purpose
    FsPermission permission = new FsPermission(oldPermission.getUserAction(),
        oldPermission.getGroupAction(), oldPermission.getOtherAction(), true);
    localFS.setPermission(p, permission);
  }
  
  @Override
  public boolean getPinning(ExtendedBlock block) throws IOException {
    if (!blockPinningEnabled) {
      return  false;
    }
    File f = getBlockFile(block);
        
    FileStatus fss = localFS.getFileStatus(new Path(f.getAbsolutePath()));
    return fss.getPermission().getStickyBit();
  }
  
  @Override
  public boolean isDeletingBlock(String bpid, long blockId) {
    synchronized(deletingBlock) {
      Set<Long> s = deletingBlock.get(bpid);
      return s != null ? s.contains(blockId) : false;
    }
  }
  
  public void removeDeletedBlocks(String bpid, Set<Long> blockIds) {
    synchronized (deletingBlock) {
      Set<Long> s = deletingBlock.get(bpid);
      if (s != null) {
        for (Long id : blockIds) {
          s.remove(id);
        }
      }
    }
  }
  
  private void addDeletingBlock(String bpid, Long blockId) {
    synchronized(deletingBlock) {
      Set<Long> s = deletingBlock.get(bpid);
      if (s == null) {
        s = new HashSet<Long>();
        deletingBlock.put(bpid, s);
      }
      s.add(blockId);
    }
  }

  void releaseLockedMemory(long count, boolean roundup) {
    if (roundup) {
      cacheManager.release(count);
    } else {
      cacheManager.releaseRoundDown(count);
    }
  }

  /**
   * Attempt to evict blocks from cache Manager to free the requested
   * bytes.
   *
   * @param bytesNeeded
   */
  @VisibleForTesting
  public void evictLazyPersistBlocks(long bytesNeeded) {
    try {
      ((LazyWriter) lazyWriter.getRunnable()).evictBlocks(bytesNeeded);
    } catch(IOException ioe) {
      LOG.info("Ignoring exception ", ioe);
    }
  }

  /**
   * Attempt to reserve the given amount of memory with the cache Manager.
   * @param bytesNeeded
   * @return
   */
  boolean reserveLockedMemory(long bytesNeeded) {
    if (cacheManager.reserve(bytesNeeded) > 0) {
      return true;
    }

    // Round up bytes needed to osPageSize and attempt to evict
    // one more more blocks to free up the reservation.
    bytesNeeded = cacheManager.roundUpPageSize(bytesNeeded);
    evictLazyPersistBlocks(bytesNeeded);
    return cacheManager.reserve(bytesNeeded) > 0;
  }

  @VisibleForTesting
  public void setTimer(Timer newTimer) {
    this.timer = newTimer;
  }
}
<|MERGE_RESOLUTION|>--- conflicted
+++ resolved
@@ -469,23 +469,9 @@
     final FsVolumeReference ref = fsVolume.obtainReference();
     setupAsyncLazyPersistThread(fsVolume);
 
-<<<<<<< HEAD
-    synchronized (this) {
-      volumeMap.addAll(tempVolumeMap);
-      storageMap.put(sd.getStorageUuid(),
-          new DatanodeStorage(sd.getStorageUuid(),
-              DatanodeStorage.State.NORMAL,
-              storageType));
-      asyncDiskService.addVolume(sd.getCurrentDir());
-      volumes.addVolume(ref);
-    }
+    activateVolume(tempVolumeMap, sd, storageType, ref);
     LOG.info("Added volume - " + location.getFile() +
                  ", StorageType: " + storageType);
-=======
-    builder.build();
-    activateVolume(tempVolumeMap, sd, storageType, ref);
-    LOG.info("Added volume - " + dir + ", StorageType: " + storageType);
->>>>>>> def754ec
   }
 
   /**
