/**
 * Licensed to the Apache Software Foundation (ASF) under one
 * or more contributor license agreements.  See the NOTICE file
 * distributed with this work for additional information
 * regarding copyright ownership.  The ASF licenses this file
 * to you under the Apache License, Version 2.0 (the
 * "License"); you may not use this file except in compliance
 * with the License.  You may obtain a copy of the License at
 *
 *     http://www.apache.org/licenses/LICENSE-2.0
 *
 * Unless required by applicable law or agreed to in writing, software
 * distributed under the License is distributed on an "AS IS" BASIS,
 * WITHOUT WARRANTIES OR CONDITIONS OF ANY KIND, either express or implied.
 * See the License for the specific language governing permissions and
 * limitations under the License.
 */
package org.apache.hadoop.util;

import java.io.FileNotFoundException;
import java.io.IOException;
import java.io.PrintStream;
import java.net.URI;
import java.net.URISyntaxException;
import java.net.URL;
import java.net.URLClassLoader;
import java.util.ArrayList;
import java.util.Arrays;
import java.util.List;

import org.apache.commons.cli.CommandLine;
import org.apache.commons.cli.CommandLineParser;
import org.apache.commons.cli.GnuParser;
import org.apache.commons.cli.HelpFormatter;
import org.apache.commons.cli.Option;
import org.apache.commons.cli.OptionBuilder;
import org.apache.commons.cli.Options;
import org.apache.commons.cli.ParseException;
import org.apache.commons.logging.Log;
import org.apache.commons.logging.LogFactory;
import org.apache.hadoop.classification.InterfaceAudience;
import org.apache.hadoop.classification.InterfaceStability;
import org.apache.hadoop.conf.Configuration;
import org.apache.hadoop.fs.FileSystem;
import org.apache.hadoop.fs.Path;
import org.apache.hadoop.security.Credentials;
import org.apache.hadoop.security.UserGroupInformation;

/**
 * <code>GenericOptionsParser</code> is a utility to parse command line
 * arguments generic to the Hadoop framework. 
 * 
 * <code>GenericOptionsParser</code> recognizes several standarad command 
 * line arguments, enabling applications to easily specify a namenode, a 
 * jobtracker, additional configuration resources etc.
 * 
 * <h4 id="GenericOptions">Generic Options</h4>
 * 
 * <p>The supported generic options are:</p>
 * <p><blockquote><pre>
 *     -conf &lt;configuration file&gt;     specify a configuration file
 *     -D &lt;property=value&gt;            use value for given property
 *     -fs &lt;local|namenode:port&gt;      specify a namenode
 *     -jt &lt;local|jobtracker:port&gt;    specify a job tracker
 *     -files &lt;comma separated list of files&gt;    specify comma separated
 *                            files to be copied to the map reduce cluster
 *     -libjars &lt;comma separated list of jars&gt;   specify comma separated
 *                            jar files to include in the classpath.
 *     -archives &lt;comma separated list of archives&gt;    specify comma
 *             separated archives to be unarchived on the compute machines.

 * </pre></blockquote></p>
 * 
 * <p>The general command line syntax is:</p>
 * <p><tt><pre>
 * bin/hadoop command [genericOptions] [commandOptions]
 * </pre></tt></p>
 * 
 * <p>Generic command line arguments <strong>might</strong> modify 
 * <code>Configuration </code> objects, given to constructors.</p>
 * 
 * <p>The functionality is implemented using Commons CLI.</p>
 *
 * <p>Examples:</p>
 * <p><blockquote><pre>
 * $ bin/hadoop dfs -fs darwin:8020 -ls /data
 * list /data directory in dfs with namenode darwin:8020
 * 
 * $ bin/hadoop dfs -D fs.default.name=darwin:8020 -ls /data
 * list /data directory in dfs with namenode darwin:8020
 *     
 * $ bin/hadoop dfs -conf core-site.xml -conf hdfs-site.xml -ls /data
 * list /data directory in dfs with multiple conf files specified.
 *     
 * $ bin/hadoop job -D mapred.job.tracker=darwin:50020 -submit job.xml
 * submit a job to job tracker darwin:50020
 *     
 * $ bin/hadoop job -jt darwin:50020 -submit job.xml
 * submit a job to job tracker darwin:50020
 *     
 * $ bin/hadoop job -jt local -submit job.xml
 * submit a job to local runner
 * 
 * $ bin/hadoop jar -libjars testlib.jar 
 * -archives test.tgz -files file.txt inputjar args
 * job submission with libjars, files and archives
 * </pre></blockquote></p>
 *
 * @see Tool
 * @see ToolRunner
 */
@InterfaceAudience.Private
@InterfaceStability.Evolving
public class GenericOptionsParser {

  private static final Log LOG = LogFactory.getLog(GenericOptionsParser.class);
  private Configuration conf;
  private CommandLine commandLine;

  /**
   * Create an options parser with the given options to parse the args.
   * @param opts the options
   * @param args the command line arguments
   * @throws IOException 
   */
  public GenericOptionsParser(Options opts, String[] args) 
      throws IOException {
    this(new Configuration(), opts, args);
  }

  /**
   * Create an options parser to parse the args.
   * @param args the command line arguments
   * @throws IOException 
   */
  public GenericOptionsParser(String[] args) 
      throws IOException {
    this(new Configuration(), new Options(), args);
  }
  
  /** 
   * Create a <code>GenericOptionsParser<code> to parse only the generic Hadoop  
   * arguments. 
   * 
   * The array of string arguments other than the generic arguments can be 
   * obtained by {@link #getRemainingArgs()}.
   * 
   * @param conf the <code>Configuration</code> to modify.
   * @param args command-line arguments.
   * @throws IOException 
   */
  public GenericOptionsParser(Configuration conf, String[] args) 
      throws IOException {
    this(conf, new Options(), args); 
  }

  /** 
   * Create a <code>GenericOptionsParser</code> to parse given options as well 
   * as generic Hadoop options. 
   * 
   * The resulting <code>CommandLine</code> object can be obtained by 
   * {@link #getCommandLine()}.
   * 
   * @param conf the configuration to modify  
   * @param options options built by the caller 
   * @param args User-specified arguments
   * @throws IOException 
   */
  public GenericOptionsParser(Configuration conf,
      Options options, String[] args) throws IOException {
    parseGeneralOptions(options, conf, args);
    this.conf = conf;
  }

  /**
   * Returns an array of Strings containing only application-specific arguments.
   * 
   * @return array of <code>String</code>s containing the un-parsed arguments
   * or <strong>empty array</strong> if commandLine was not defined.
   */
  public String[] getRemainingArgs() {
    return (commandLine == null) ? new String[]{} : commandLine.getArgs();
  }

  /**
   * Get the modified configuration
   * @return the configuration that has the modified parameters.
   */
  public Configuration getConfiguration() {
    return conf;
  }

  /**
   * Returns the commons-cli <code>CommandLine</code> object 
   * to process the parsed arguments. 
   * 
   * Note: If the object is created with 
   * {@link #GenericOptionsParser(Configuration, String[])}, then returned 
   * object will only contain parsed generic options.
   * 
   * @return <code>CommandLine</code> representing list of arguments 
   *         parsed against Options descriptor.
   */
  public CommandLine getCommandLine() {
    return commandLine;
  }

  /**
   * Specify properties of each generic option
   */
  @SuppressWarnings("static-access")
  private static Options buildGeneralOptions(Options opts) {
    Option fs = OptionBuilder.withArgName("local|namenode:port")
    .hasArg()
    .withDescription("specify a namenode")
    .create("fs");
    Option jt = OptionBuilder.withArgName("local|jobtracker:port")
    .hasArg()
    .withDescription("specify a job tracker")
    .create("jt");
    Option oconf = OptionBuilder.withArgName("configuration file")
    .hasArg()
    .withDescription("specify an application configuration file")
    .create("conf");
    Option property = OptionBuilder.withArgName("property=value")
    .hasArg()
    .withDescription("use value for given property")
    .create('D');
    Option libjars = OptionBuilder.withArgName("paths")
    .hasArg()
    .withDescription("comma separated jar files to include in the classpath.")
    .create("libjars");
    Option files = OptionBuilder.withArgName("paths")
    .hasArg()
    .withDescription("comma separated files to be copied to the " +
           "map reduce cluster")
    .create("files");
    Option archives = OptionBuilder.withArgName("paths")
    .hasArg()
    .withDescription("comma separated archives to be unarchived" +
                     " on the compute machines.")
    .create("archives");
    
    // file with security tokens
    Option tokensFile = OptionBuilder.withArgName("tokensFile")
    .hasArg()
    .withDescription("name of the file with the tokens")
    .create("tokenCacheFile");

    opts.addOption(fs);
    opts.addOption(jt);
    opts.addOption(oconf);
    opts.addOption(property);
    opts.addOption(libjars);
    opts.addOption(files);
    opts.addOption(archives);
    opts.addOption(tokensFile);

    return opts;
  }

  /**
   * Modify configuration according user-specified generic options
   * @param conf Configuration to be modified
   * @param line User-specified generic options
   */
  private void processGeneralOptions(Configuration conf,
      CommandLine line) throws IOException {
    if (line.hasOption("fs")) {
      FileSystem.setDefaultUri(conf, line.getOptionValue("fs"));
    }

    if (line.hasOption("jt")) {
      String optionValue = line.getOptionValue("jt");
      if (optionValue.equalsIgnoreCase("local")) {
        conf.set("mapreduce.framework.name", optionValue);
      }

      conf.set("yarn.resourcemanager.address", optionValue, 
          "from -jt command line option");
    }
    if (line.hasOption("conf")) {
      String[] values = line.getOptionValues("conf");
      for(String value : values) {
        conf.addResource(new Path(value));
      }
    }
    if (line.hasOption("libjars")) {
      conf.set("tmpjars", 
               validateFiles(line.getOptionValue("libjars"), conf),
               "from -libjars command line option");
      //setting libjars in client classpath
      URL[] libjars = getLibJars(conf);
      if(libjars!=null && libjars.length>0) {
        conf.setClassLoader(new URLClassLoader(libjars, conf.getClassLoader()));
        Thread.currentThread().setContextClassLoader(
            new URLClassLoader(libjars, 
                Thread.currentThread().getContextClassLoader()));
      }
    }
    if (line.hasOption("files")) {
      conf.set("tmpfiles", 
               validateFiles(line.getOptionValue("files"), conf),
               "from -files command line option");
    }
    if (line.hasOption("archives")) {
      conf.set("tmparchives", 
                validateFiles(line.getOptionValue("archives"), conf),
                "from -archives command line option");
    }
    if (line.hasOption('D')) {
      String[] property = line.getOptionValues('D');
      for(String prop : property) {
        String[] keyval = prop.split("=", 2);
        if (keyval.length == 2) {
          conf.set(keyval[0], keyval[1], "from command line");
        }
      }
    }
    conf.setBoolean("mapreduce.client.genericoptionsparser.used", true);
    
    // tokensFile
    if(line.hasOption("tokenCacheFile")) {
      String fileName = line.getOptionValue("tokenCacheFile");
      // check if the local file exists
      FileSystem localFs = FileSystem.getLocal(conf);
      Path p = localFs.makeQualified(new Path(fileName));
      if (!localFs.exists(p)) {
          throw new FileNotFoundException("File "+fileName+" does not exist.");
      }
      if(LOG.isDebugEnabled()) {
        LOG.debug("setting conf tokensFile: " + fileName);
      }
      UserGroupInformation.getCurrentUser().addCredentials(
          Credentials.readTokenStorageFile(p, conf));
      conf.set("mapreduce.job.credentials.json", p.toString(),
               "from -tokenCacheFile command line option");

    }
  }
  
  /**
   * If libjars are set in the conf, parse the libjars.
   * @param conf
   * @return libjar urls
   * @throws IOException
   */
  public static URL[] getLibJars(Configuration conf) throws IOException {
    String jars = conf.get("tmpjars");
    if(jars==null) {
      return null;
    }
    String[] files = jars.split(",");
    List<URL> cp = new ArrayList<URL>();
    for (String file : files) {
      Path tmp = new Path(file);
      if (tmp.getFileSystem(conf).equals(FileSystem.getLocal(conf))) {
        cp.add(FileSystem.getLocal(conf).pathToFile(tmp).toURI().toURL());
      } else {
        LOG.warn("The libjars file " + tmp + " is not on the local " +
          "filesystem. Ignoring.");
      }
    }
    return cp.toArray(new URL[0]);
  }

  /**
   * takes input as a comma separated list of files
   * and verifies if they exist. It defaults for file:///
   * if the files specified do not have a scheme.
   * it returns the paths uri converted defaulting to file:///.
   * So an input of  /home/user/file1,/home/user/file2 would return
   * file:///home/user/file1,file:///home/user/file2
   * @param files
   * @return
   */
  private String validateFiles(String files, Configuration conf) 
      throws IOException  {
    if (files == null) 
      return null;
    String[] fileArr = files.split(",");
    String[] finalArr = new String[fileArr.length];
    for (int i =0; i < fileArr.length; i++) {
      String tmp = fileArr[i];
      String finalPath;
      URI pathURI;
      try {
        pathURI = new URI(tmp);
      } catch (URISyntaxException e) {
        throw new IllegalArgumentException(e);
      }
      Path path = new Path(pathURI);
      FileSystem localFs = FileSystem.getLocal(conf);
      if (pathURI.getScheme() == null) {
        //default to the local file system
        //check if the file exists or not first
        if (!localFs.exists(path)) {
          throw new FileNotFoundException("File " + tmp + " does not exist.");
        }
        finalPath = path.makeQualified(localFs).toString();
      }
      else {
        // check if the file exists in this file system
        // we need to recreate this filesystem object to copy
        // these files to the file system jobtracker is running
        // on.
        FileSystem fs = path.getFileSystem(conf);
        if (!fs.exists(path)) {
          throw new FileNotFoundException("File " + tmp + " does not exist.");
        }
        finalPath = path.makeQualified(fs).toString();
      }
      finalArr[i] = finalPath;
    }
    return StringUtils.arrayToString(finalArr);
  }

  /**
   * Windows powershell and cmd can parse key=value themselves, because
   * /pkey=value is same as /pkey value under windows. However this is not
   * compatible with how we get arbitrary key values in -Dkey=value format.
   * Under windows -D key=value or -Dkey=value might be passed as
   * [-Dkey, value] or [-D key, value]. This method does undo these and
   * return a modified args list by manually changing [-D, key, value]
   * into [-D, key=value]
   *
   * @param args command line arguments
   * @return fixed command line arguments that GnuParser can parse
   */
  private String[] preProcessForWindows(String[] args) {
    if (!Shell.WINDOWS) {
      return args;
    }
<<<<<<< HEAD
=======
    if (args == null) {
      return null;
    }
>>>>>>> 6266273c
    List<String> newArgs = new ArrayList<String>(args.length);
    for (int i=0; i < args.length; i++) {
      String prop = null;
      if (args[i].equals("-D")) {
        newArgs.add(args[i]);
        if (i < args.length - 1) {
          prop = args[++i];
        }
      } else if (args[i].startsWith("-D")) {
        prop = args[i];
      } else {
        newArgs.add(args[i]);
      }
      if (prop != null) {
        if (prop.contains("=")) {
          // everything good
        } else {
          if (i < args.length - 1) {
            prop += "=" + args[++i];
          }
        }
        newArgs.add(prop);
      }
    }

    return newArgs.toArray(new String[newArgs.size()]);
  }

  /**
   * Parse the user-specified options, get the generic options, and modify
   * configuration accordingly
   * @param opts Options to use for parsing args.
   * @param conf Configuration to be modified
   * @param args User-specified arguments
   */
  private void parseGeneralOptions(Options opts, Configuration conf, 
      String[] args) throws IOException {
    opts = buildGeneralOptions(opts);
    CommandLineParser parser = new GnuParser();
    try {
      commandLine = parser.parse(opts, preProcessForWindows(args), true);
      processGeneralOptions(conf, commandLine);
    } catch(ParseException e) {
      LOG.warn("options parsing failed: "+e.getMessage());

      HelpFormatter formatter = new HelpFormatter();
      formatter.printHelp("general options are: ", opts);
    }
  }

  /**
   * Print the usage message for generic command-line options supported.
   * 
   * @param out stream to print the usage message to.
   */
  public static void printGenericCommandUsage(PrintStream out) {
    
    out.println("Generic options supported are");
    out.println("-conf <configuration file>     specify an application configuration file");
    out.println("-D <property=value>            use value for given property");
    out.println("-fs <local|namenode:port>      specify a namenode");
    out.println("-jt <local|jobtracker:port>    specify a job tracker");
    out.println("-files <comma separated list of files>    " + 
      "specify comma separated files to be copied to the map reduce cluster");
    out.println("-libjars <comma separated list of jars>    " +
      "specify comma separated jar files to include in the classpath.");
    out.println("-archives <comma separated list of archives>    " +
                "specify comma separated archives to be unarchived" +
                " on the compute machines.\n");
    out.println("The general command line syntax is");
    out.println("bin/hadoop command [genericOptions] [commandOptions]\n");
  }
  
}<|MERGE_RESOLUTION|>--- conflicted
+++ resolved
@@ -431,12 +431,9 @@
     if (!Shell.WINDOWS) {
       return args;
     }
-<<<<<<< HEAD
-=======
     if (args == null) {
       return null;
     }
->>>>>>> 6266273c
     List<String> newArgs = new ArrayList<String>(args.length);
     for (int i=0; i < args.length; i++) {
       String prop = null;
